--- conflicted
+++ resolved
@@ -46,14 +46,6 @@
 env.Depends(sdist_gen, sdist_depends)
 env.Default(sdist_gen)
 
-<<<<<<< HEAD
-install_cmd = env.Command(None, 'setup.py',
-                          'python setup.py install %s' %
-                          env['PYTHON_INSTALL_OPT'],
-                          chdir = 1)
-env.Depends(install_cmd, sdist_depends)
-env.Alias('install', install_cmd)
-=======
 if 'install' in BUILD_TARGETS:
     install_cmd = env.Command(None, 'setup.py',
                               'python setup.py install %s' %
@@ -61,4 +53,3 @@
                               chdir = 1)
     env.Depends(install_cmd, sdist_depends)
     env.Alias('install', install_cmd)
->>>>>>> 7ee531c1
