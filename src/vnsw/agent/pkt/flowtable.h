/*
 * Copyright (c) 2013 Juniper Networks, Inc. All rights reserved.
 */

#ifndef __AGENT_FLOW_TABLE_H__
#define __AGENT_FLOW_TABLE_H__

#include <map>
#include <boost/uuid/random_generator.hpp>
#include <boost/uuid/uuid_io.hpp>
#include <boost/intrusive_ptr.hpp>
#include <tbb/atomic.h>
#include <tbb/mutex.h>
#include <base/util.h>
#include <cmn/agent_cmn.h>
#include <oper/mirror_table.h>
#include <filter/traffic_action.h>
#include <filter/acl_entry.h>
#include <filter/acl.h>
#include <pkt/pkt_types.h>
#include <pkt/pkt_handler.h>
#include <sandesh/sandesh_trace.h>
#include <oper/vn.h>
#include <oper/vm.h>
#include <oper/interface_common.h>
#include <oper/nexthop.h>
#include <oper/agent_route.h>

class FlowStatsCollector;
class PktSandeshFlow;
class FetchFlowRecord;
struct AclFlowInfo;
struct VnFlowInfo;
struct IntfFlowInfo;
struct VmFlowInfo;
struct RouteFlowKey;
struct RouteFlowInfo;
struct RouteFlowKeyCmp;
class Inet4RouteUpdate;
class FlowEntry;
class FlowTable;
class FlowTableKSyncEntry;
class NhListener;
class NhState;
typedef boost::intrusive_ptr<FlowEntry> FlowEntryPtr;
typedef boost::intrusive_ptr<const NhState> NhStatePtr;
struct RouteFlowKey {
    RouteFlowKey() : vrf(0), plen(0) { ip.ipv4 = 0;};
    RouteFlowKey(uint32_t v, uint32_t ipv4, uint8_t prefix) : 
        vrf(v), plen(prefix) { 
        ip.ipv4 = GetPrefix(ipv4, prefix);
    };
    ~RouteFlowKey() {};
    static int32_t GetPrefix(uint32_t ip, uint8_t plen) {
        //Mask prefix
        uint8_t host = 32;
        uint32_t mask = (0xFFFFFFFF << (host - plen));
        return (ip & mask);
    };

    uint32_t vrf;
    union {
        uint32_t ipv4;
    } ip;
    uint8_t plen;
    bool FlowSrcMatch(FlowEntry *flow) const;
    bool FlowDestMatch(FlowEntry *flow) const;
};

struct RouteFlowKeyCmp {
    bool operator()(const RouteFlowKey &lhs, const RouteFlowKey &rhs) {
        if (lhs.vrf != rhs.vrf) {
            return lhs.vrf < rhs.vrf;
        }
        if (lhs.ip.ipv4 != rhs.ip.ipv4) {
            return lhs.ip.ipv4 < rhs.ip.ipv4;
        }
        return lhs.plen < rhs.plen;
    }
};

struct PktControlInfo {
    PktControlInfo() : 
        vrf_(NULL), intf_(NULL), rt_(NULL), vn_(NULL), vm_(NULL), 
        vlan_nh_(false), vlan_tag_(0) { };
    virtual ~PktControlInfo() { };

    const VrfEntry *vrf_;
    const Interface *intf_;
    const Inet4UnicastRouteEntry *rt_;
    const VnEntry *vn_;
    const VmEntry *vm_;
    bool  vlan_nh_;
    uint16_t vlan_tag_;
};

class PktFlowInfo {
public:
    PktFlowInfo(PktInfo *info): 
        pkt(info), source_vn(NULL), dest_vn(NULL), flow_source_vrf(-1),
        flow_dest_vrf(-1), source_sg_id_l(NULL), dest_sg_id_l(NULL),
        nat_done(false), nat_ip_saddr(0),
        nat_ip_daddr(0), nat_sport(0), nat_dport(0), nat_vrf(0),
        nat_dest_vrf(0), dest_vrf(0), acl(NULL), ingress(false),
        short_flow(false), local_flow(false), linklocal_flow(false), ecmp(false),
        in_component_nh_idx(-1), out_component_nh_idx(-1), trap_rev_flow(false),
        source_plen(0), dest_plen(0) {
    }

    static bool ComputeDirection(const Interface *intf);
    void LinkLocalServiceFromVm(const PktInfo *pkt, PktControlInfo *in,
                                PktControlInfo *out);
    void LinkLocalServiceFromHost(const PktInfo *pkt, PktControlInfo *in,
                                  PktControlInfo *out);
    void LinkLocalServiceTranslate(const PktInfo *pkt, PktControlInfo *in,
                                   PktControlInfo *out);
    void FloatingIpSNat(const PktInfo *pkt, PktControlInfo *in,
                        PktControlInfo *out);
    void FloatingIpDNat(const PktInfo *pkt, PktControlInfo *in,
                        PktControlInfo *out);
    void IngressProcess(const PktInfo *pkt, PktControlInfo *in,
                        PktControlInfo *out);
    void EgressProcess(const PktInfo *pkt, PktControlInfo *in,
                       PktControlInfo *out);
    void Add(const PktInfo *pkt, PktControlInfo *in,
             PktControlInfo *out);
    bool Process(const PktInfo *pkt, PktControlInfo *in, PktControlInfo *out);
    void SetEcmpFlowInfo(const PktInfo *pkt, const PktControlInfo *in,
                         const PktControlInfo *out);
    static bool GetIngressNwPolicyAclList(const Interface *intf,
                                          const VnEntry *vn,
                                          MatchPolicy *m_policy);
    bool InitFlowCmn(FlowEntry *flow, PktControlInfo *ctrl,
                     PktControlInfo *rev_ctrl);
    void InitFwdFlow(FlowEntry *flow, const PktInfo *pkt, PktControlInfo *ctrl,
                     PktControlInfo *rev_flow);
    void InitRevFlow(FlowEntry *flow, const PktInfo *pkt, PktControlInfo *ctrl,
                     PktControlInfo *rev_flow);
    void RewritePktInfo(uint32_t index);
    void SetRpfNH(FlowEntry *flow, const PktControlInfo *ctrl);
public:
    PktInfo             *pkt;

    const std::string   *source_vn;
    const std::string   *dest_vn;
    uint32_t            flow_source_vrf;
    uint32_t            flow_dest_vrf;
    const SecurityGroupList *source_sg_id_l;
    const SecurityGroupList *dest_sg_id_l;

    // NAT addresses
    bool                nat_done;
    uint32_t            nat_ip_saddr;
    uint32_t            nat_ip_daddr;
    uint32_t            nat_sport;
    uint32_t            nat_dport;
    // VRF for matching the NAT flow
    uint16_t            nat_vrf;
    // Modified VRF for the NAT flow
    // After flow processing, packet is assigned this VRF
    uint16_t            nat_dest_vrf;

    // Modified VRF for the forward flow
    // After flow processing, packet is assigned this VRF
    uint16_t            dest_vrf;

    // Intermediate fields used in creating flows
    const AclDBEntry    *acl;

    // Ingress flow or egress flow
    bool                ingress;
    bool                short_flow;
    bool                local_flow;
    bool                linklocal_flow;

    bool                ecmp;
    uint32_t            in_component_nh_idx;
    uint32_t            out_component_nh_idx;
    bool                trap_rev_flow;
    uint8_t             source_plen;
    uint8_t             dest_plen;
};

struct FlowKey {
    FlowKey() :
        vrf(0), src_port(0), dst_port(0), protocol(0) {
        src.ipv4 = 0;
        dst.ipv4 = 0;
    };

    FlowKey(uint32_t vrf_p, uint32_t sip_p, uint32_t dip_p, uint8_t proto_p,
            uint16_t sport_p, uint16_t dport_p) 
        : vrf(vrf_p), src_port(sport_p), dst_port(dport_p), protocol(proto_p) {
        src.ipv4 = sip_p;
        dst.ipv4 = dip_p;
    }

    FlowKey(const FlowKey &key) : 
        vrf(key.vrf), src_port(key.src_port), dst_port(key.dst_port),
        protocol(key.protocol) {
        src.ipv4 = key.src.ipv4;
        dst.ipv4 = key.dst.ipv4;
    };

    uint32_t vrf;
    union {
        uint32_t ipv4;
    } src;
    union {
        uint32_t ipv4;
    } dst;
    uint16_t src_port;
    uint16_t dst_port;
    uint8_t protocol;
    bool CompareKey(const FlowKey &key) {
        return (key.vrf == vrf &&
                key.src.ipv4 == src.ipv4 &&
                key.dst.ipv4 == dst.ipv4 &&
                key.src_port == src_port &&
                key.dst_port == dst_port &&
                key.protocol == protocol);
    }
    void Reset() {
        vrf = -1;
        src.ipv4 = -1;
        dst.ipv4 = -1;
        src_port = -1;
        dst_port = -1;
        protocol = -1;
    }
};

struct FlowKeyCmp {
    bool operator()(const FlowKey &lhs, const FlowKey &rhs) {

        if (lhs.vrf != rhs.vrf) {
            return lhs.vrf < rhs.vrf;
        }

        if (lhs.src.ipv4 != rhs.src.ipv4) {
            return lhs.src.ipv4 < rhs.src.ipv4;
        }

        if (lhs.dst.ipv4 != rhs.dst.ipv4) {
            return lhs.dst.ipv4 < rhs.dst.ipv4;
        }

        if (lhs.protocol != rhs.protocol) {
            return lhs.protocol < rhs.protocol;
        }

        if (lhs.src_port != rhs.src_port) {
            return lhs.src_port < rhs.src_port;
        }
        return lhs.dst_port < rhs.dst_port;
    }
};

struct FlowData {
    FlowData() : 
        source_vn(""), dest_vn(""), source_sg_id_l(), dest_sg_id_l(),
        flow_source_vrf(VrfEntry::kInvalidIndex),
        flow_dest_vrf(VrfEntry::kInvalidIndex), match_p(), vn_entry(NULL),
        intf_entry(NULL), vm_entry(NULL), mirror_vrf(VrfEntry::kInvalidIndex),
        reverse_flow(), dest_vrf(), ingress(false), ecmp(false),
        component_nh_idx((uint32_t)CompositeNH::kInvalidComponentNHIdx),
        bytes(0), packets(0), trap(false), nh_state_(NULL), source_plen(0),
        dest_plen(0) {};

    std::string source_vn;
    std::string dest_vn;
    SecurityGroupList source_sg_id_l;
    SecurityGroupList dest_sg_id_l;
    uint32_t flow_source_vrf;
    uint32_t flow_dest_vrf;

    MatchPolicy match_p;
    VnEntryConstRef vn_entry;
    InterfaceConstRef intf_entry;
    VmEntryConstRef vm_entry;
    uint32_t mirror_vrf;

    FlowEntryPtr reverse_flow;
    uint16_t dest_vrf;

    // Flow direction (ingress or egress)
    bool ingress;

    bool ecmp;
    uint32_t component_nh_idx;

    // Stats
    uint64_t bytes;
    uint64_t packets;
    bool trap;
    NhStatePtr nh_state_;
    uint8_t source_plen;
    uint8_t dest_plen;
};

class FlowEntry {
  public:
    static const uint32_t kInvalidFlowHandle=0xFFFFFFFF;
    static const uint8_t kMaxMirrorsPerFlow=0x2;
    // Don't go beyond PCAP_END, pcap type is one byte
    enum PcapType {
        PCAP_CAPTURE_HOST = 1,
        PCAP_FLAGS = 2,
        PCAP_SOURCE_VN = 3,
        PCAP_DEST_VN = 4,
        PCAP_TLV_END = 255
    };
    FlowEntry() :
        key(), data(), intf_in(0), flow_handle(kInvalidFlowHandle), nat(false),
<<<<<<< HEAD
        local_flow(false), short_flow(false), linklocal_flow(false), 
        is_reverse_flow(false), setup_time(0), teardown_time(0),
=======
        local_flow(false), short_flow(false), mdata_flow(false), 
        is_reverse_flow(false), setup_time(0), exported(false),
        teardown_time(0),
>>>>>>> 6097a68d
        last_modified_time(0), deleted_(false) {
        flow_uuid = nil_uuid(); 
        egress_uuid = nil_uuid(); 
        refcount_ = 0;
        alloc_count_.fetch_and_increment();
    };
    FlowEntry(const FlowKey &k) : 
        key(k), data(), intf_in(0), flow_handle(kInvalidFlowHandle), nat(false),
<<<<<<< HEAD
        local_flow(false), short_flow(false), linklocal_flow(false),
        is_reverse_flow(false), setup_time(0), teardown_time(0),
=======
        local_flow(false), short_flow(false), mdata_flow(false),
        is_reverse_flow(false), setup_time(0), exported(false),
        teardown_time(0),
>>>>>>> 6097a68d
        last_modified_time(0), deleted_(false) {
        flow_uuid = nil_uuid(); 
        egress_uuid = nil_uuid(); 
        refcount_ = 0;
        alloc_count_.fetch_and_increment();
    };
    virtual ~FlowEntry() {
        alloc_count_.fetch_and_decrement();
    };

    FlowKey key;
    FlowData data;
    uuid flow_uuid;
    //egress_uuid is used only during flow-export and applicable only for local-flows
    uuid egress_uuid;
    uint32_t intf_in;
    uint32_t flow_handle;

    // Flow flags
    bool nat;
    bool local_flow;
    bool short_flow;
    bool linklocal_flow;
    bool is_reverse_flow;

    uint64_t setup_time;
    bool exported;
    uint64_t teardown_time;
    uint64_t last_modified_time; //used for aging

    bool ActionRecompute(MatchPolicy *policy);
    void CompareAndModify(const MatchPolicy &m_policy, bool create);
    void UpdateKSync(FlowTableKSyncEntry *entry, bool create);
    int GetRefCount() { return refcount_; }
    bool ShortFlow() const {return short_flow;};
    void MakeShortFlow();
    bool ImplicitDenyFlow() const { 
        return ((data.match_p.action_info.action & 
                 (1 << TrafficAction::IMPLICIT_DENY)) ? true : false);
    }
    void FillFlowInfo(FlowInfo &info);
    void GetPort(uint8_t &proto, uint16_t &sport, uint16_t &dport) const {
        proto = key.protocol;
        sport = key.src_port;
        dport = key.dst_port;
    }
    void SetEgressUuid();
    void GetPolicyInfo(MatchPolicy *policy);

    void GetPolicy(const VnEntry *vn, MatchPolicy *policy);
    void GetSgList(const Interface *intf, MatchPolicy *policy);
    bool DoPolicy(const PacketHeader &hdr, MatchPolicy *policy, bool ingress);
    uint32_t MatchAcl(const PacketHeader &hdr, MatchPolicy *policy,
                      std::list<MatchAclParams> &acl, bool add_implicit_deny);
    void set_deleted(bool deleted) { deleted_ = deleted; }
    bool deleted() { return deleted_; }
private:
    friend class FlowTable;
    friend void intrusive_ptr_add_ref(FlowEntry *fe);
    friend void intrusive_ptr_release(FlowEntry *fe);
    static tbb::atomic<int> alloc_count_;
    bool deleted_;
    // atomic refcount
    tbb::atomic<int> refcount_;
};
 
struct FlowEntryCmp {
    bool operator()(const FlowEntryPtr &l, const FlowEntryPtr &r) {
        FlowEntry *lhs = l.get();
        FlowEntry *rhs = r.get();

        return (lhs < rhs);
    }
};

class FlowTable {
public:
    static const int MaxResponses = 100;
    typedef std::map<FlowKey, FlowEntry *, FlowKeyCmp> FlowEntryMap;

    typedef std::map<int, int> AceIdFlowCntMap;
    typedef std::set<FlowEntryPtr, FlowEntryCmp> FlowEntryTree;
    typedef std::map<const AclDBEntry *, AclFlowInfo *> AclFlowTree;
    typedef std::pair<const AclDBEntry *, AclFlowInfo *> AclFlowPair;

    typedef std::map<const VnEntry *, VnFlowInfo *> VnFlowTree;
    typedef std::pair<const VnEntry *, VnFlowInfo *> VnFlowPair;

    typedef std::map<const Interface *, IntfFlowInfo *> IntfFlowTree;
    typedef std::pair<const Interface *, IntfFlowInfo *> IntfFlowPair;
    static boost::uuids::random_generator rand_gen_;

    typedef std::map<const VmEntry *, VmFlowInfo *> VmFlowTree;
    typedef std::pair<const VmEntry *, VmFlowInfo *> VmFlowPair;

    typedef std::map<RouteFlowKey, RouteFlowInfo *, RouteFlowKeyCmp> RouteFlowTree;
    typedef std::pair<RouteFlowKey, RouteFlowInfo *> RouteFlowPair;

    struct VnFlowHandlerState : public DBState {
        AclDBEntryConstRef acl_;
        AclDBEntryConstRef macl_;
        AclDBEntryConstRef mcacl_;
        VnFlowHandlerState(const AclDBEntry *acl, 
                           const AclDBEntry *macl,
                           const AclDBEntry *mcacl) :
           acl_(acl), macl_(macl), mcacl_(mcacl) { };
        virtual ~VnFlowHandlerState() { };
    };
    struct VmIntfFlowHandlerState : public DBState {
        VmIntfFlowHandlerState(const VnEntry *vn) : vn_(vn) { };
        virtual ~VmIntfFlowHandlerState() { };

        VnEntryConstRef vn_;
        bool policy_;
        VmInterface::SecurityGroupEntryList sg_l_;
    };

    struct VrfFlowHandlerState : public DBState {
        VrfFlowHandlerState() {};
        virtual ~VrfFlowHandlerState() {};
        Inet4RouteUpdate *inet4_unicast_update_;
    };
    struct RouteFlowHandlerState : public DBState {
        RouteFlowHandlerState(SecurityGroupList &sg_l) : sg_l_(sg_l) { };
        virtual ~RouteFlowHandlerState() { };
        SecurityGroupList sg_l_;
    };

    FlowTable() : 
        flow_entry_map_(), acl_flow_tree_(), acl_listener_id_(), intf_listener_id_(),
        vn_listener_id_(), vm_listener_id_(), vrf_listener_id_(), 
        nh_listener_(NULL) {};
    virtual ~FlowTable();
    
    static void Init();
    static void Shutdown();
    static FlowTable *GetFlowTableObject() { return singleton_;};

    FlowEntry *Allocate(const FlowKey &key);
    void Add(FlowEntry *flow, FlowEntry *rflow);
    FlowEntry *Find(const FlowKey &key);

    bool DeleteNatFlow(FlowKey &key, bool del_nat_flow);
    bool DeleteRevFlow(FlowKey &key, bool del_reverse_flow);

    size_t Size() {return flow_entry_map_.size();};
    void VnFlowCounters(const VnEntry *vn, uint32_t *in_count, 
                        uint32_t *out_count);

    // Test code only used method
    void DeleteFlow(const AclDBEntry *acl, const FlowKey &key, AclEntryIDList &id_list);
    void ResyncAclFlows(const AclDBEntry *acl);
    void DeleteAll();

    void SetAclFlowSandeshData(const AclDBEntry *acl, AclFlowResp &data, 
                               const int last_count);
    void SetAceSandeshData(const AclDBEntry *acl, AclFlowCountResp &data, 
                           int ace_id);
   
    FlowTable::FlowEntryMap::iterator begin() {
        return flow_entry_map_.begin();
    }

    FlowTable::FlowEntryMap::iterator end() {
        return flow_entry_map_.end(); 
    }

    DBTableBase::ListenerId nh_listener_id();
    friend class FlowStatsCollector;
    friend class PktSandeshFlow;
    friend class FetchFlowRecord;
    friend class Inet4RouteUpdate;
    friend class NhState;
    friend void intrusive_ptr_release(FlowEntry *fe);
private:
    static FlowTable* singleton_;
    FlowEntryMap flow_entry_map_;

    AclFlowTree acl_flow_tree_;
    VnFlowTree vn_flow_tree_;
    IntfFlowTree intf_flow_tree_;
    VmFlowTree vm_flow_tree_;
    RouteFlowTree route_flow_tree_;

    DBTableBase::ListenerId acl_listener_id_;
    DBTableBase::ListenerId intf_listener_id_;
    DBTableBase::ListenerId vn_listener_id_;
    DBTableBase::ListenerId vm_listener_id_;
    DBTableBase::ListenerId vrf_listener_id_;
    NhListener *nh_listener_;

    void AclNotify(DBTablePartBase *part, DBEntryBase *e);
    void IntfNotify(DBTablePartBase *part, DBEntryBase *e);
    void VnNotify(DBTablePartBase *part, DBEntryBase *e);
    void VrfNotify(DBTablePartBase *part, DBEntryBase *e);
    std::string GetAceSandeshDataKey(const AclDBEntry *acl, int ace_id);
    std::string GetAclFlowSandeshDataKey(const AclDBEntry *acl, const int last_count);

    void IncrVnFlowCounter(VnFlowInfo *vn_flow_info, const FlowEntry *fe);
    void DecrVnFlowCounter(VnFlowInfo *vn_flow_info, const FlowEntry *fe);
    void ResyncVnFlows(const VnEntry *vn);
    void ResyncRouteFlows(RouteFlowKey &key, SecurityGroupList &sg_l);
    void ResyncAFlow(FlowEntry *fe, MatchPolicy &policy, bool create);
    void ResyncVmPortFlows(const VmInterface *intf);
    void ResyncRpfNH(const RouteFlowKey &key, const Inet4UnicastRouteEntry *rt);
    void DeleteRouteFlows(const RouteFlowKey &key);

    void DeleteFlowInfo(FlowEntry *fe);
    void DeleteVnFlowInfo(FlowEntry *fe);
    void DeleteVmFlowInfo(FlowEntry *fe);
    void DeleteIntfFlowInfo(FlowEntry *fe);
    void DeleteRouteFlowInfo(FlowEntry *fe);
    void DeleteAclFlowInfo(const AclDBEntry *acl, FlowEntry* flow, AclEntryIDList &id_list);

    void DeleteVnFlows(const VnEntry *vn);
    void DeleteVmIntfFlows(const Interface *intf);
    void DeleteVmFlows(const VmEntry *vm);

    void AddFlowInfo(FlowEntry *fe);
    void AddAclFlowInfo(FlowEntry *fe);
    void UpdateAclFlow(const AclDBEntry *acl, FlowEntry* flow, AclEntryIDList &id_list);
    void AddIntfFlowInfo(FlowEntry *fe);
    void AddVnFlowInfo(FlowEntry *fe);
    void AddVmFlowInfo(FlowEntry *fe);
    void AddRouteFlowInfo(FlowEntry *fe);

    void DeleteAclFlows(const AclDBEntry *acl);
    void DeleteInternal(FlowEntryMap::iterator &it);
    bool Delete(FlowEntryMap::iterator &it, bool rev_flow);

    void UpdateReverseFlow(FlowEntry *flow, FlowEntry *rflow);

    DISALLOW_COPY_AND_ASSIGN(FlowTable);
};

class Inet4RouteUpdate {
public:
    struct State : DBState {
        SecurityGroupList sg_l_;
        const NextHop* active_nh_;
        const NextHop* local_nh_;
    };

    Inet4RouteUpdate(Inet4UnicastAgentRouteTable *rt_table);
    Inet4RouteUpdate();
    ~Inet4RouteUpdate();
    void ManagedDelete();
    static Inet4RouteUpdate *UnicastInit(Inet4UnicastAgentRouteTable *table);
    void Unregister();
    bool DeleteState(DBTablePartBase *partition, DBEntryBase *entry);
    static void WalkDone(DBTableBase *partition, Inet4RouteUpdate *rt);
private:
    DBTableBase::ListenerId id_;
    Inet4UnicastAgentRouteTable *rt_table_;
    bool marked_delete_;
    void UnicastNotify(DBTablePartBase *partition, DBEntryBase *e);
    LifetimeRef<Inet4RouteUpdate> table_delete_ref_;
};

class NhState : public DBState {
public:
    NhState(NextHop *nh):refcount_(), nh_(nh){ };
    ~NhState() {};
    const NextHop* nh() const { return nh_; }
    uint32_t refcount() const { return refcount_; }
private:
    friend void intrusive_ptr_add_ref(const NhState *nh);
    friend void intrusive_ptr_release(const NhState *nh);
    mutable tbb::atomic<uint32_t> refcount_;
    NextHop *nh_;
};

inline void intrusive_ptr_add_ref(const NhState *nh_state) {
    nh_state->refcount_.fetch_and_increment();
}
inline void intrusive_ptr_release(const NhState *nh_state) {
    int prev = nh_state->refcount_.fetch_and_decrement();
    if (prev == 1 && nh_state->nh()->IsDeleted()) {
        AgentDBTable *table = 
            static_cast<AgentDBTable *>(nh_state->nh_->get_table());
        nh_state->nh_->ClearState(table, 
            FlowTable::GetFlowTableObject()->nh_listener_id());
        delete nh_state; 
    }
}

class NhListener {
public:
    NhListener() {
        id_ = Agent::GetInstance()->GetNextHopTable()->
              Register(boost::bind(&NhListener::Notify, this, _1, _2));
    }
    ~NhListener() {
        Agent::GetInstance()->GetNextHopTable()->Unregister(id_);
    }
    void Notify(DBTablePartBase *part, DBEntryBase *e);
    DBTableBase::ListenerId id() {
        return id_;
    }
private:
    DBTableBase::ListenerId id_;
};

struct AclFlowInfo {
    AclFlowInfo() : flow_count(0), flow_miss(0) { };
    ~AclFlowInfo() { };
    FlowTable::FlowEntryTree fet;
    FlowTable::AceIdFlowCntMap aceid_cnt_map;
    void AddAclEntryIDFlowCnt(AclEntryIDList &idlist);
    void RemoveAclEntryIDFlowCnt(AclEntryIDList &idlist);
    int32_t flow_count;
    int32_t flow_miss;
    AclDBEntryConstRef acl_entry;
};

struct VnFlowInfo {
    VnFlowInfo() : ingress_flow_count(0), egress_flow_count(0) {};
    ~VnFlowInfo() {};

    VnEntryConstRef vn_entry;
    FlowTable::FlowEntryTree fet;
    uint32_t ingress_flow_count;
    uint32_t egress_flow_count;
};

struct IntfFlowInfo {
    IntfFlowInfo() {};
    ~IntfFlowInfo() {};

    InterfaceConstRef intf_entry;
    FlowTable::FlowEntryTree fet;
};

struct VmFlowInfo {
    VmFlowInfo() {};
    ~VmFlowInfo() {};

    VmEntryConstRef vm_entry;
    FlowTable::FlowEntryTree fet;
};

struct RouteFlowInfo {
    RouteFlowInfo() {};
    ~RouteFlowInfo() {};
    FlowTable::FlowEntryTree fet;
};

extern SandeshTraceBufferPtr FlowTraceBuf;
extern void SetActionStr(const FlowAction &, std::vector<ActionStr> &);

#define FLOW_TRACE(obj, ...)\
do {\
    Flow##obj::TraceMsg(FlowTraceBuf, __FILE__, __LINE__, ##__VA_ARGS__);\
} while(false);\

#endif<|MERGE_RESOLUTION|>--- conflicted
+++ resolved
@@ -312,15 +312,9 @@
     };
     FlowEntry() :
         key(), data(), intf_in(0), flow_handle(kInvalidFlowHandle), nat(false),
-<<<<<<< HEAD
-        local_flow(false), short_flow(false), linklocal_flow(false), 
-        is_reverse_flow(false), setup_time(0), teardown_time(0),
-=======
         local_flow(false), short_flow(false), mdata_flow(false), 
         is_reverse_flow(false), setup_time(0), exported(false),
-        teardown_time(0),
->>>>>>> 6097a68d
-        last_modified_time(0), deleted_(false) {
+        teardown_time(0), last_modified_time(0), deleted_(false) {
         flow_uuid = nil_uuid(); 
         egress_uuid = nil_uuid(); 
         refcount_ = 0;
@@ -328,15 +322,9 @@
     };
     FlowEntry(const FlowKey &k) : 
         key(k), data(), intf_in(0), flow_handle(kInvalidFlowHandle), nat(false),
-<<<<<<< HEAD
-        local_flow(false), short_flow(false), linklocal_flow(false),
-        is_reverse_flow(false), setup_time(0), teardown_time(0),
-=======
         local_flow(false), short_flow(false), mdata_flow(false),
         is_reverse_flow(false), setup_time(0), exported(false),
-        teardown_time(0),
->>>>>>> 6097a68d
-        last_modified_time(0), deleted_(false) {
+        teardown_time(0), last_modified_time(0), deleted_(false) {
         flow_uuid = nil_uuid(); 
         egress_uuid = nil_uuid(); 
         refcount_ = 0;
