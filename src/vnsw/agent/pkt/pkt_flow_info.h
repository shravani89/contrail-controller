/*
 * Copyright (c) 2013 Juniper Networks, Inc. All rights reserved.
 */

#ifndef __agent_pkt_flow_info_h_
#define __agent_pkt_flow_info_h_

class VrfEntry;
class Interface;
class Inet4UnicastRouteEntry;
class VnEntry;
class VmEntry;
class FlowTable;
class FlowEntry;
struct PktInfo;
struct MatchPolicy;

struct PktControlInfo {
    PktControlInfo() : 
        vrf_(NULL), intf_(NULL), rt_(NULL), vn_(NULL), vm_(NULL), 
        vlan_nh_(false), vlan_tag_(0) { };
    virtual ~PktControlInfo() { };

    const VrfEntry *vrf_;
    const Interface *intf_;
    const Inet4UnicastRouteEntry *rt_;
    const VnEntry *vn_;
    const VmEntry *vm_;
    bool  vlan_nh_;
    uint16_t vlan_tag_;
};

class PktFlowInfo {
public:
    static const int kLinkLocalInvalidFd = -1;

    PktFlowInfo(boost::shared_ptr<PktInfo> info, FlowTable *ftable): 
        pkt(info), flow_table(ftable), source_vn(NULL), dest_vn(NULL),
        flow_source_vrf(-1), flow_dest_vrf(-1), source_sg_id_l(NULL),
        dest_sg_id_l(NULL), nat_done(false), nat_ip_saddr(0),
        nat_ip_daddr(0), nat_sport(0), nat_dport(0), nat_vrf(0),
        nat_dest_vrf(0), dest_vrf(0), acl(NULL), ingress(false),
        short_flow(false), local_flow(false), linklocal_flow(false),
        tcp_ack(false), linklocal_bind_local_port(false),
        linklocal_src_port_fd(kLinkLocalInvalidFd),
        ecmp(false), in_component_nh_idx(-1), out_component_nh_idx(-1),
        trap_rev_flow(false), source_plen(0), dest_plen(0) {
    }

    static bool ComputeDirection(const Interface *intf);
    void LinkLocalServiceFromVm(const PktInfo *pkt, PktControlInfo *in,
                                PktControlInfo *out);
    void LinkLocalServiceFromHost(const PktInfo *pkt, PktControlInfo *in,
                                  PktControlInfo *out);
    void LinkLocalServiceTranslate(const PktInfo *pkt, PktControlInfo *in,
                                   PktControlInfo *out);
    void FloatingIpSNat(const PktInfo *pkt, PktControlInfo *in,
                        PktControlInfo *out);
    void FloatingIpDNat(const PktInfo *pkt, PktControlInfo *in,
                        PktControlInfo *out);
    void IngressProcess(const PktInfo *pkt, PktControlInfo *in,
                        PktControlInfo *out);
    void EgressProcess(const PktInfo *pkt, PktControlInfo *in,
                       PktControlInfo *out);
    void Add(const PktInfo *pkt, PktControlInfo *in,
             PktControlInfo *out);
    bool Process(const PktInfo *pkt, PktControlInfo *in, PktControlInfo *out);
    void SetEcmpFlowInfo(const PktInfo *pkt, const PktControlInfo *in,
                         const PktControlInfo *out);
    static bool GetIngressNwPolicyAclList(const Interface *intf,
                                          const VnEntry *vn,
                                          MatchPolicy *m_policy);
    void RewritePktInfo(uint32_t index);
<<<<<<< HEAD
    void VrfTranslate(const PktInfo *pkt, PktControlInfo *ctrl,
                      PktControlInfo *rev_flow);
=======
    uint32_t LinkLocalBindPort(const VmEntry *vm, uint8_t proto);

>>>>>>> eb9dca66
public:
    boost::shared_ptr<PktInfo> pkt;
    FlowTable *flow_table;

    const std::string   *source_vn;
    const std::string   *dest_vn;
    uint32_t            flow_source_vrf;
    uint32_t            flow_dest_vrf;
    const SecurityGroupList *source_sg_id_l;
    const SecurityGroupList *dest_sg_id_l;

    // NAT addresses
    bool                nat_done;
    uint32_t            nat_ip_saddr;
    uint32_t            nat_ip_daddr;
    uint32_t            nat_sport;
    uint32_t            nat_dport;
    // VRF for matching the NAT flow
    uint16_t            nat_vrf;
    // Modified VRF for the NAT flow
    // After flow processing, packet is assigned this VRF
    uint16_t            nat_dest_vrf;

    // Modified VRF for the forward flow
    // After flow processing, packet is assigned this VRF
    uint16_t            dest_vrf;

    // Intermediate fields used in creating flows
    const AclDBEntry    *acl;

    // Ingress flow or egress flow
    bool                ingress;
    bool                short_flow;
    bool                local_flow;
    bool                linklocal_flow;
    bool                tcp_ack;
    bool                linklocal_bind_local_port;
    int                 linklocal_src_port_fd;

    bool                ecmp;
    uint32_t            in_component_nh_idx;
    uint32_t            out_component_nh_idx;
    bool                trap_rev_flow;
    uint8_t             source_plen;
    uint8_t             dest_plen;
};

#endif // __agent_pkt_flow_info_h_<|MERGE_RESOLUTION|>--- conflicted
+++ resolved
@@ -71,13 +71,10 @@
                                           const VnEntry *vn,
                                           MatchPolicy *m_policy);
     void RewritePktInfo(uint32_t index);
-<<<<<<< HEAD
     void VrfTranslate(const PktInfo *pkt, PktControlInfo *ctrl,
                       PktControlInfo *rev_flow);
-=======
     uint32_t LinkLocalBindPort(const VmEntry *vm, uint8_t proto);
 
->>>>>>> eb9dca66
 public:
     boost::shared_ptr<PktInfo> pkt;
     FlowTable *flow_table;
