--- conflicted
+++ resolved
@@ -440,35 +440,19 @@
     EXPECT_TRUE(entry != NULL);
     EXPECT_TRUE(entry->data().component_nh_idx == 
             CompositeNH::kInvalidComponentNHIdx);
-<<<<<<< HEAD
     EXPECT_TRUE(entry->is_flags_set(FlowEntry::NatFlow) == true);
-    EXPECT_TRUE(entry->key().vrf == VrfGet("vrf3")->GetVrfId());
-    EXPECT_TRUE(entry->data().dest_vrf == VrfGet("vrf4")->GetVrfId());
+    EXPECT_TRUE(entry->key().vrf == VrfGet("vn3:vn3")->GetVrfId());
+    EXPECT_TRUE(entry->data().dest_vrf == VrfGet("vn4:vn4")->GetVrfId());
     EXPECT_TRUE(entry->data().source_vn == "vn4");
     EXPECT_TRUE(entry->data().dest_vn == "vn4");
 
     FlowEntry *rev_entry = entry->reverse_flow_entry();
     EXPECT_TRUE(rev_entry->data().component_nh_idx != 
             CompositeNH::kInvalidComponentNHIdx);
-    EXPECT_TRUE(rev_entry->key().vrf == VrfGet("vrf4")->GetVrfId());
-    EXPECT_TRUE(rev_entry->data().dest_vrf == VrfGet("vrf3")->GetVrfId());
+    EXPECT_TRUE(rev_entry->key().vrf == VrfGet("vn4:vn4")->GetVrfId());
+    EXPECT_TRUE(rev_entry->data().dest_vrf == VrfGet("vn3:vn3")->GetVrfId());
     EXPECT_TRUE(rev_entry->data().source_vn == "vn4");
     EXPECT_TRUE(rev_entry->data().dest_vn == "vn4");
-=======
-    EXPECT_TRUE(entry->nat == true);
-    EXPECT_TRUE(entry->key.vrf == VrfGet("vn3:vn3")->GetVrfId());
-    EXPECT_TRUE(entry->data.dest_vrf == VrfGet("vn4:vn4")->GetVrfId());
-    EXPECT_TRUE(entry->data.source_vn == "vn4");
-    EXPECT_TRUE(entry->data.dest_vn == "vn4");
-
-    FlowEntry *rev_entry = entry->data.reverse_flow.get();
-    EXPECT_TRUE(rev_entry->data.component_nh_idx != 
-            CompositeNH::kInvalidComponentNHIdx);
-    EXPECT_TRUE(rev_entry->key.vrf == VrfGet("vn4:vn4")->GetVrfId());
-    EXPECT_TRUE(rev_entry->data.dest_vrf == VrfGet("vn3:vn3")->GetVrfId());
-    EXPECT_TRUE(rev_entry->data.source_vn == "vn4");
-    EXPECT_TRUE(rev_entry->data.dest_vn == "vn4");
->>>>>>> 42bc0ddd
 }
 
 TEST_F(EcmpTest, EcmpReEval_1) {
