--- conflicted
+++ resolved
@@ -51,69 +51,6 @@
     InterfaceNH::CreateHostPortReq(if_name);
 }
 
-<<<<<<< HEAD
-//Take action for forwarding mode change in VN
-void PktHandler::VnUpdate(DBTablePartBase *part, DBEntryBase *entry) {
-    VnEntry *vn_entry = static_cast<VnEntry *>(entry);
-
-    if (entry->IsDeleted()) {
-        return;
-    }
-
-    VrfEntry *vrf_entry = vn_entry->GetVrf();
-    if (!vrf_entry) {
-        return;
-    }
-
-    // Do not create the routes for the default VRF
-    if (Agent::GetInstance()->GetDefaultVrf() == vrf_entry->GetName())
-        return;
-
-    if (Agent::GetInstance()->isXenMode()) {
-        return;
-    }
-
-    Inet4UnicastAgentRouteTable *rt_table = 
-        static_cast<Inet4UnicastAgentRouteTable *>(vrf_entry->
-            GetRouteTable(AgentRouteTableAPIS::INET4_UNICAST));
-
-    if (vn_entry->Ipv4Forwarding()) {
-        rt_table->AddVHostRecvRoute(Agent::GetInstance()->GetMdataPeer(),
-                                    vrf_entry->GetName(),
-                                    Agent::GetInstance()->vhost_interface_name(),
-                                    Ip4Address(METADATA_IP_ADDR), 32,
-                                    Agent::GetInstance()->GetLinkLocalVnName(),
-                                    true);
-    } else {
-        rt_table->DeleteReq(Agent::GetInstance()->GetMdataPeer(), 
-                            vrf_entry->GetName(),
-                            Ip4Address(METADATA_IP_ADDR), 32);
-    }
-}
-
-void PktHandler::VrfUpdate(DBTablePartBase *part, DBEntryBase *entry) {
-    VrfEntry *vrf_entry = static_cast<VrfEntry *>(entry);
-
-    // Do not create the routes for the default VRF
-    if (Agent::GetInstance()->GetDefaultVrf() == vrf_entry->GetName())
-        return;
-
-    Inet4UnicastAgentRouteTable *rt_table = 
-        static_cast<Inet4UnicastAgentRouteTable *>(vrf_entry->
-            GetRouteTable(AgentRouteTableAPIS::INET4_UNICAST));
-
-    // In XenMode the link-local interface is configured in a separate
-    // instance. Otherwise it is available on the VRF as a NATed address.
-    if (!Agent::GetInstance()->isXenMode()) {
-        if (entry->IsDeleted()) {
-            rt_table->DeleteReq(Agent::GetInstance()->GetMdataPeer(), vrf_entry->GetName(),
-                                Ip4Address(METADATA_IP_ADDR), 32);
-        }
-    }
-}
-
-=======
->>>>>>> e7b685f5
 // Check if the packet is destined to the VM's default GW
 bool PktHandler::IsGwPacket(const Interface *intf, uint32_t dst_ip) {
     if (intf->type() != Interface::VM_INTERFACE)
