/*
 * Copyright (c) 2013 Juniper Networks, Inc. All rights reserved.
 */

#include <base/util.h>
#include <base/logging.h>
#include <net/bgp_af.h>
#include <sandesh/sandesh.h>
#include <sandesh/sandesh_types.h>
#include "cmn/agent_cmn.h"
#include "cmn/agent_stats.h"
#include "controller/controller_peer.h"
#include "controller/controller_ifmap.h"
#include "controller/controller_vrf_export.h"
#include "controller/controller_init.h"
#include "oper/vrf.h"
#include "oper/nexthop.h"
#include "oper/mirror_table.h"
#include "oper/multicast.h"
#include "oper/peer.h"
#include "oper/vxlan.h"
#include <pugixml/pugixml.hpp>
#include "xml/xml_pugi.h"
#include "xmpp/xmpp_init.h"
#include "xmpp_multicast_types.h"
#include "ifmap/ifmap_agent_table.h"
#include "controller/controller_types.h"
#include "net/tunnel_encap_type.h"
#include <assert.h>

using namespace boost::asio;
using namespace autogen;
 
AgentXmppChannel::AgentXmppChannel(Agent *agent, XmppChannel *channel, 
                                   std::string xmpp_server, 
                                   std::string label_range, uint8_t xs_idx) 
    : channel_(channel), xmpp_server_(xmpp_server), label_range_(label_range),
      xs_idx_(xs_idx), agent_(agent) {
    bgp_peer_id_.reset();
    channel_->RegisterReceive(xmps::BGP, 
                              boost::bind(&AgentXmppChannel::ReceiveInternal, 
                                          this, _1));
}

AgentXmppChannel::~AgentXmppChannel() {
    channel_->UnRegisterReceive(xmps::BGP);
}

void AgentXmppChannel::CreateBgpPeer() {

    if ((state_ == AgentXmppChannel::UP) && (bgp_peer_id_.get() != NULL))
        return;

    SetState(AgentXmppChannel::UP);

    //Ensure older bgp_peer_id in decommisioned list
    DBTableBase::ListenerId id = 
        agent_->GetVrfTable()->Register(boost::bind(&VrfExport::Notify,
                                       this, _1, _2)); 
    boost::system::error_code ec;
    const string &addr = agent_->GetXmppServer(xs_idx_);
    Ip4Address ip = Ip4Address::from_string(addr.c_str(), ec);
    assert(ec.value() == 0);
    bgp_peer_id_.reset(new BgpPeer(agent_, ip, addr, this, id));
}

void AgentXmppChannel::DeCommissionBgpPeer() {
    if (state_ == AgentXmppChannel::DOWN)
        return;
<<<<<<< HEAD

    SetState(AgentXmppChannel::DOWN);

=======

    SetState(AgentXmppChannel::DOWN);

>>>>>>> ccdc259e
    //TODO - Unregister is moved to destructor of peer. Unregister shud happen
    //after dbstate for the id has happened w.r.t. this peer. If unresgiter is 
    //done here, then there may be a chance that it is reused and before state
    //is removed it is overwritten. Also it may happen that state delete may be
    //of somebody else.
    //Disadvantage is unnecessary notifications.
    //Another solution is to walk vrf table and delete state and then
    //unregister. Say decommissioning walk.

    //BgpPeer *bgp_peer = static_cast<BgpPeer *>(bgp_peer_id());
    //DBTableBase::ListenerId id = bgp_peer->GetVrfExportListenerId();
    //agent_->GetVrfTable()->Unregister(id);

    // Add the peer to global decommisioned list
<<<<<<< HEAD
    //ControllerPeer::AgentBgpPeerList.push_front(bgp_peer); 
    //Controller_Peer.AgentBgpPeerList.push_front(bgp_peer); 
=======
>>>>>>> ccdc259e
    agent_->controller()->AddToControllerPeerList(bgp_peer_id_);
}


bool AgentXmppChannel::SendUpdate(uint8_t *msg, size_t size) {

    if (state_ == AgentXmppChannel::UP && (channel_ && 
        (channel_->GetPeerState() == xmps::READY))) {
        AgentStats::GetInstance()->incr_xmpp_out_msgs(xs_idx_);
	    return channel_->Send(msg, size, xmps::BGP,
			  boost::bind(&AgentXmppChannel::WriteReadyCb, this, _1));
    } else {
        return false; 
    }
}

void AgentXmppChannel::ReceiveEvpnUpdate(XmlPugi *pugi) {
    pugi::xml_node node = pugi->FindNode("items");
    pugi::xml_attribute attr = node.attribute("node");

    char *saveptr;
    strtok_r(const_cast<char *>(attr.value()), "/", &saveptr);
    strtok_r(NULL, "/", &saveptr);
    char *vrf_name =  strtok_r(NULL, "", &saveptr);
    const std::string vrf(vrf_name);
    Layer2AgentRouteTable *rt_table = 
        static_cast<Layer2AgentRouteTable *>
        (agent_->GetVrfTable()->GetLayer2RouteTable(vrf_name));

    pugi::xml_node node_check = pugi->FindNode("retract");
    if (!pugi->IsNull(node_check)) {
        for (node = node.first_child(); node; node = node.next_sibling()) {
            if (strcmp(node.name(), "retract") == 0)  {
                std::string id = node.first_attribute().value();
                CONTROLLER_TRACE(Trace, bgp_peer_id()->GetName(), vrf_name,
                                 "EVPN Delete Node id:" + id);

                char *mac_str = 
                    strtok_r(const_cast<char *>(id.c_str()), "-", &saveptr);
                //char *mac_str = strtok_r(NULL, ",", &saveptr);
                struct ether_addr mac = *ether_aton(mac_str);;
                rt_table->DeleteReq(bgp_peer_id(), vrf_name, mac);
            }
        }
        return;
    }

    //Call Auto-generated Code to return struct
    auto_ptr<AutogenProperty> xparser(new AutogenProperty());
    if (EnetItemsType::XmlParseProperty(node, &xparser) == false) {
        CONTROLLER_TRACE(Trace, bgp_peer_id()->GetName(), vrf_name,
                         "Xml Parsing for evpn Failed");
        return;
    }

    EnetItemsType *items;
    EnetItemType *item;

    items = (static_cast<EnetItemsType *>(xparser.get()));
    std::vector<EnetItemType>::iterator iter;
    for (vector<EnetItemType>::iterator iter =items->item.begin();
         iter != items->item.end(); iter++) {
        item = &*iter;
        if (item->entry.nlri.mac != "") {
            struct ether_addr mac = *ether_aton((item->entry.nlri.mac).c_str());
            AddEvpnRoute(vrf_name, mac, item);
        } else {
            CONTROLLER_TRACE(Trace, bgp_peer_id()->GetName(), vrf_name,
                        "NLRI missing mac address for evpn, failed parsing");
        }
    }
}

static TunnelType::TypeBmap 
GetEnetTypeBitmap(const EnetTunnelEncapsulationListType &encap) {
    TunnelType::TypeBmap bmap = 0;
    for (EnetTunnelEncapsulationListType::const_iterator iter = encap.begin();
         iter != encap.end(); iter++) {
        TunnelEncapType::Encap encap = 
            TunnelEncapType::TunnelEncapFromString(*iter);
        if (encap == TunnelEncapType::MPLS_O_GRE)
            bmap |= (1 << TunnelType::MPLS_GRE);
        if (encap == TunnelEncapType::MPLS_O_UDP)
            bmap |= (1 << TunnelType::MPLS_UDP);
        if (encap == TunnelEncapType::VXLAN)
            bmap |= (1 << TunnelType::VXLAN);
    }
    return bmap;
}

static TunnelType::TypeBmap 
GetTypeBitmap(const TunnelEncapsulationListType &encap) {
    TunnelType::TypeBmap bmap = 0;
    for (TunnelEncapsulationListType::const_iterator iter = encap.begin();
         iter != encap.end(); iter++) {
        TunnelEncapType::Encap encap = 
            TunnelEncapType::TunnelEncapFromString(*iter);
        if (encap == TunnelEncapType::MPLS_O_GRE)
            bmap |= (1 << TunnelType::MPLS_GRE);
        if (encap == TunnelEncapType::MPLS_O_UDP)
            bmap |= (1 << TunnelType::MPLS_UDP);
    }
    return bmap;
}
static TunnelType::TypeBmap 
GetMcastTypeBitmap(const McastTunnelEncapsulationListType &encap) {
    TunnelType::TypeBmap bmap = 0;
    for (McastTunnelEncapsulationListType::const_iterator iter = encap.begin();
         iter != encap.end(); iter++) {
        TunnelEncapType::Encap encap = 
            TunnelEncapType::TunnelEncapFromString(*iter);
        if (encap == TunnelEncapType::MPLS_O_GRE)
            bmap |= (1 << TunnelType::MPLS_GRE);
        if (encap == TunnelEncapType::MPLS_O_UDP)
            bmap |= (1 << TunnelType::MPLS_UDP);
    }
    return bmap;
}

void AgentXmppChannel::ReceiveMulticastUpdate(XmlPugi *pugi) {

    pugi::xml_node node = pugi->FindNode("items");
    pugi::xml_attribute attr = node.attribute("node");

    char *saveptr;
    strtok_r(const_cast<char *>(attr.value()), "/", &saveptr);
    strtok_r(NULL, "/", &saveptr);
    char *vrf_name =  strtok_r(NULL, "", &saveptr);
    const std::string vrf(vrf_name);
    TunnelOlist olist;

    pugi::xml_node node_check = pugi->FindNode("retract");
    if (!pugi->IsNull(node_check)) {
        pugi->ReadNode("retract"); //sets the context
        std::string retract_id = pugi->ReadAttrib("id");
        if (bgp_peer_id() !=
            agent_->GetControlNodeMulticastBuilder()->
            bgp_peer_id()) {
            CONTROLLER_TRACE(Trace, bgp_peer_id()->GetName(), vrf_name,
                       "Ignore retract request from non multicast tree "
                       "builder peer; Multicast Delete Node id:" + retract_id);
            return;
        }

        for (node = node.first_child(); node; node = node.next_sibling()) {
            if (strcmp(node.name(), "retract") == 0) { 
                std::string id = node.first_attribute().value();
                CONTROLLER_TRACE(Trace, bgp_peer_id()->GetName(), vrf_name,
                                "Multicast Delete Node id:" + id);

                // Parse identifier to obtain group,source
                // <addr:VRF:Group,Source) 
                strtok_r(const_cast<char *>(id.c_str()), ":", &saveptr);
                strtok_r(NULL, ":", &saveptr);
                char *group = strtok_r(NULL, ",", &saveptr);
                char *source = strtok_r(NULL, "", &saveptr);
                if (group == NULL || source == NULL) {
                    CONTROLLER_TRACE(Trace, bgp_peer_id()->GetName(), vrf_name, 
                       "Error parsing multicast group address from retract id");
                    return;
                }

                boost::system::error_code ec;
                IpAddress g_addr =
                    IpAddress::from_string(group, ec);
                if (ec.value() != 0) {
                    CONTROLLER_TRACE(Trace, bgp_peer_id()->GetName(), vrf_name, 
                            "Error parsing multicast group address");
                    return;
                }

                IpAddress s_addr =
                    IpAddress::from_string(source, ec);
                if (ec.value() != 0) {
                    CONTROLLER_TRACE(Trace, bgp_peer_id()->GetName(), vrf_name, 
                            "Error parsing multicast source address");
                    return;
                }

                //Retract with invalid identifier
                MulticastHandler::ModifyFabricMembers(vrf, g_addr.to_v4(),
                        s_addr.to_v4(), 0, olist, 
                        VNController::kInvalidPeerIdentifier);
            }
        }
        return;
    }

    pugi::xml_node items_node = pugi->FindNode("item");
    if (!pugi->IsNull(items_node)) {
        pugi->ReadNode("item"); //sets the context
        std::string item_id = pugi->ReadAttrib("id");
        if (!(agent_->GetControlNodeMulticastBuilder()) || (bgp_peer_id() !=
            agent_->GetControlNodeMulticastBuilder()->bgp_peer_id())) {
            CONTROLLER_TRACE(Trace, bgp_peer_id()->GetName(), vrf_name,
                             "Ignore request from non multicast tree "
                             "builder peer; Multicast Delete Node:" + item_id);
            return;
        }
    }

    //Call Auto-generated Code to return struct
    auto_ptr<AutogenProperty> xparser(new AutogenProperty());
    if (McastItemsType::XmlParseProperty(node, &xparser) == false) {
        CONTROLLER_TRACE(Trace, bgp_peer_id()->GetName(), vrf_name, 
                        "Xml Parsing for Multicast Message Failed");
        return;
    }

    McastItemsType *items;
    McastItemType *item;

    items = (static_cast<McastItemsType *>(xparser.get()));
    std::vector<McastItemType>::iterator items_iter;
    boost::system::error_code ec;
    for (items_iter = items->item.begin(); items_iter != items->item.end();  
            items_iter++) {

        item = &*items_iter;

        IpAddress g_addr =
            IpAddress::from_string(item->entry.nlri.group, ec);
        if (ec.value() != 0) {
            CONTROLLER_TRACE(Trace, bgp_peer_id()->GetName(), vrf_name,
                             "Error parsing multicast group address");
            return;
        }

        IpAddress s_addr =
            IpAddress::from_string(item->entry.nlri.source, ec);
        if (ec.value() != 0) {
            CONTROLLER_TRACE(Trace, bgp_peer_id()->GetName(), vrf_name,
                            "Error parsing multicast source address");
            return;
        }

        std::vector<McastNextHopType>::iterator iter;
        for (iter = item->entry.olist.next_hop.begin();
                iter != item->entry.olist.next_hop.end(); iter++) {

            McastNextHopType nh = *iter;
            IpAddress addr = IpAddress::from_string(nh.address, ec);
            if (ec.value() != 0) {
                CONTROLLER_TRACE(Trace, bgp_peer_id()->GetName(), vrf_name,
                                 "Error parsing next-hop address");
                return;
            }

            int label;
            stringstream nh_label(nh.label);
            nh_label >> label;
            TunnelType::TypeBmap encap = 
                GetMcastTypeBitmap(nh.tunnel_encapsulation_list);
            olist.push_back(OlistTunnelEntry(label, addr.to_v4(), encap)); 
        }

        MulticastHandler::ModifyFabricMembers(vrf, g_addr.to_v4(),
                s_addr.to_v4(), item->entry.nlri.source_label,
                olist, agent_->controller()->multicast_peer_identifier());
    }
}

void AgentXmppChannel::AddEcmpRoute(string vrf_name, Ip4Address prefix_addr, 
                                    uint32_t prefix_len, ItemType *item) {
    Inet4UnicastAgentRouteTable *rt_table = 
        static_cast<Inet4UnicastAgentRouteTable *>
        (agent_->GetVrfTable()->GetInet4UnicastRouteTable
         (vrf_name));

    std::vector<ComponentNHData> comp_nh_list;
    for (uint32_t i = 0; i < item->entry.next_hops.next_hop.size(); i++) {
        std::string nexthop_addr = 
            item->entry.next_hops.next_hop[i].address;
        boost::system::error_code ec;
        IpAddress addr = IpAddress::from_string(nexthop_addr, ec);
        if (ec.value() != 0) {
            CONTROLLER_TRACE(Trace, bgp_peer_id()->GetName(), vrf_name,
                             "Error parsing nexthop ip address");
            continue;
        }

        uint32_t label = item->entry.next_hops.next_hop[i].label;
        if (agent_->GetRouterId() == addr.to_v4()) {
            //Get local list of interface and append to the list
            MplsLabel *mpls = 
                agent_->GetMplsTable()->FindMplsLabel(label);
            if (mpls != NULL) {
                DBEntryBase::KeyPtr key = mpls->nexthop()->GetDBRequestKey();
                NextHopKey *nh_key = static_cast<NextHopKey *>(key.get());
                nh_key->SetPolicy(false);
                ComponentNHData nh_data(label, nh_key);
                comp_nh_list.push_back(nh_data);
            }
        } else {
            TunnelType::TypeBmap encap = GetTypeBitmap
                (item->entry.next_hops.next_hop[i].tunnel_encapsulation_list);
            ComponentNHData nh_data(label, agent_->GetDefaultVrf(),
                                    agent_->GetRouterId(), 
                                    addr.to_v4(), false, encap);
            comp_nh_list.push_back(nh_data);
        }
    }
    //ECMP create component NH
    rt_table->AddRemoteVmRouteReq(bgp_peer_id(), vrf_name,
                                  prefix_addr, prefix_len, comp_nh_list, -1,
                                  item->entry.virtual_network, 
                                  item->entry.security_group_list.security_group);
}

void AgentXmppChannel::AddRemoteEvpnRoute(string vrf_name, 
                                      struct ether_addr &mac, 
                                      EnetItemType *item) {
    boost::system::error_code ec; 
    string nexthop_addr = item->entry.next_hops.next_hop[0].address;
    uint32_t label = item->entry.next_hops.next_hop[0].label;
    TunnelType::TypeBmap encap = GetEnetTypeBitmap
        (item->entry.next_hops.next_hop[0].tunnel_encapsulation_list);
    IpAddress addr = IpAddress::from_string(nexthop_addr, ec);
    Layer2AgentRouteTable *rt_table = 
        static_cast<Layer2AgentRouteTable *>
        (agent_->GetVrfTable()->GetLayer2RouteTable(vrf_name));

    if (ec.value() != 0) {
        CONTROLLER_TRACE(Trace, bgp_peer_id()->GetName(), vrf_name,
                         "Error parsing nexthop ip address");
        return;
    }

    stringstream str;
    str << (ether_ntoa ((struct ether_addr *)&mac)); 
    CONTROLLER_TRACE(RouteImport, bgp_peer_id()->GetName(), vrf_name, 
                     str.str(), 0, nexthop_addr, label, "");

    Ip4Address prefix_addr;
    int prefix_len;
    ec = Ip4PrefixParse(item->entry.nlri.address, &prefix_addr,
                        &prefix_len);
    if (ec.value() != 0) {
        CONTROLLER_TRACE(Trace, bgp_peer_id()->GetName(), vrf_name,
                         "Error parsing route address");
        return;
    }
    if (agent_->GetRouterId() != addr.to_v4()) {
        CONTROLLER_TRACE(Trace, bgp_peer_id()->GetName(), nexthop_addr,
                         "add remote evpn route");
        rt_table->AddRemoteVmRouteReq(bgp_peer_id(), vrf_name, encap,
                                      addr.to_v4(), label, mac,
                                      prefix_addr, prefix_len);
        return;
    }

    const NextHop *nh = NULL;
    if (encap == (1 << TunnelType::VXLAN)) {
        VrfEntry *vrf = 
            agent_->GetVrfTable()->FindVrfFromName(vrf_name);
        Layer2RouteKey key(agent_->local_vm_peer(), 
                           vrf_name, mac);
        if (vrf != NULL) {
            Layer2RouteEntry *route = 
                static_cast<Layer2RouteEntry *>
                (static_cast<Layer2AgentRouteTable *>
                 (vrf->GetLayer2RouteTable())->FindActiveEntry(&key));
            if (route) {
                nh = route->GetActiveNextHop();
            } else {
                CONTROLLER_TRACE(Trace, bgp_peer_id()->GetName(), vrf_name,
                                 "route not found, ignoring request");
            }
        } else {
                CONTROLLER_TRACE(Trace, bgp_peer_id()->GetName(), vrf_name,
                                 "vrf not found, ignoring request");
        }
    } else {
        MplsLabel *mpls = 
            agent_->GetMplsTable()->FindMplsLabel(label);
        if (mpls != NULL) {
            nh = mpls->nexthop();
        }
    }
    if (nh != NULL) {
        switch(nh->GetType()) {
        case NextHop::INTERFACE: {
            const InterfaceNH *intf_nh = static_cast<const InterfaceNH *>(nh);
            if (encap == TunnelType::VxlanType()) {
                rt_table->AddLocalVmRouteReq(bgp_peer_id(), intf_nh->GetIfUuid(),
                                             "", vrf_name,
                                             MplsTable::kInvalidLabel,
                                             label, mac, prefix_addr,
                                             prefix_len);
            } else {
                rt_table->AddLocalVmRouteReq(bgp_peer_id(), intf_nh->GetIfUuid(),
                                             "", vrf_name, label,
                                             VxLanTable::kInvalidvxlan_id,
                                             mac, prefix_addr, prefix_len);
            }
            break;
            }
        default:
            CONTROLLER_TRACE(Trace, bgp_peer_id()->GetName(), vrf_name,
                             "label points to invalid NH");
        }
    } else {
        CONTROLLER_TRACE(Trace, bgp_peer_id()->GetName(), vrf_name,
                         "nexthop not found, ignoring request");
    }
}

void AgentXmppChannel::AddRemoteRoute(string vrf_name, Ip4Address prefix_addr, 
                                      uint32_t prefix_len, ItemType *item) {
    Inet4UnicastAgentRouteTable *rt_table = 
        static_cast<Inet4UnicastAgentRouteTable *>
        (agent_->GetVrfTable()->GetInet4UnicastRouteTable
         (vrf_name));

    boost::system::error_code ec; 
    string nexthop_addr = item->entry.next_hops.next_hop[0].address;
    uint32_t label = item->entry.next_hops.next_hop[0].label;
    IpAddress addr = IpAddress::from_string(nexthop_addr, ec);
    TunnelType::TypeBmap encap = GetTypeBitmap
        (item->entry.next_hops.next_hop[0].tunnel_encapsulation_list);

    if (ec.value() != 0) {
        CONTROLLER_TRACE(Trace, bgp_peer_id()->GetName(), vrf_name,
                         "Error parsing nexthop ip address");
        return;
    }

    CONTROLLER_TRACE(RouteImport, bgp_peer_id()->GetName(), vrf_name, 
                     prefix_addr.to_string(), prefix_len, 
                     addr.to_v4().to_string(), label, 
                     item->entry.virtual_network);

    if (agent_->GetRouterId() != addr.to_v4()) {
        rt_table->AddRemoteVmRouteReq(bgp_peer_id(), vrf_name,
                                      prefix_addr, prefix_len, addr.to_v4(),
                                      encap, label, item->entry.virtual_network,
                                      item->entry.security_group_list.security_group);
        return;
    }

    MplsLabel *mpls = agent_->GetMplsTable()->FindMplsLabel(label);
    if (mpls != NULL) {
        const NextHop *nh = mpls->nexthop();
        switch(nh->GetType()) {
        case NextHop::INTERFACE: {
            const InterfaceNH *intf_nh = static_cast<const InterfaceNH *>(nh);
            const Interface *interface = intf_nh->GetInterface();
            if (interface == NULL) {
                break;
            }

            if (interface->type() == Interface::VM_INTERFACE) {
                rt_table->AddLocalVmRouteReq(bgp_peer_id(), vrf_name, prefix_addr,
                                             prefix_len, intf_nh->GetIfUuid(),
                                             item->entry.virtual_network, label,
                                             item->entry.security_group_list.security_group,
                                             false);
            } else if (interface->type() == Interface::INET) {
                rt_table->AddInetInterfaceRoute(bgp_peer_id(), vrf_name,
                                                 prefix_addr, prefix_len,
                                                 interface->name(),
                                                 label,
                                                 item->entry.virtual_network);
            } else {
                // Unsupported scenario
                CONTROLLER_TRACE(Trace, bgp_peer_id()->GetName(), vrf_name,
                                 "MPLS label points to invalid interface type");
                 break;
            }

            break;
            }

        case NextHop::VLAN: {
            const VlanNH *vlan_nh = static_cast<const VlanNH *>(nh);
<<<<<<< HEAD
=======
            const VmInterface *vm_port =
                static_cast<const VmInterface *>(vlan_nh->GetInterface());
            std::vector<int> sg_l;
            vm_port->CopySgIdList(&sg_l);
>>>>>>> ccdc259e
            rt_table->AddVlanNHRouteReq(bgp_peer_id(), vrf_name, prefix_addr,
                                        prefix_len, vlan_nh->GetIfUuid(),
                                        vlan_nh->GetVlanTag(), label,
                                        item->entry.virtual_network,
                                        item->entry.security_group_list.security_group);
            break;
            }
        case NextHop::COMPOSITE: {
            AddEcmpRoute(vrf_name, prefix_addr, prefix_len, item);
            break;
            }

        default:
            CONTROLLER_TRACE(Trace, bgp_peer_id()->GetName(), vrf_name,
                             "MPLS label points to invalid NH");
        }
    }
}

void AgentXmppChannel::AddEvpnRoute(string vrf_name, 
                                   struct ether_addr &mac, 
                                   EnetItemType *item) {
    if (item->entry.next_hops.next_hop.size() > 1) {
        CONTROLLER_TRACE(Trace, bgp_peer_id()->GetName(), vrf_name,
                         "Multiple NH in evpn not supported");
    } else {
        AddRemoteEvpnRoute(vrf_name, mac, item);
    }
}

void AgentXmppChannel::AddRoute(string vrf_name, Ip4Address prefix_addr, 
                                uint32_t prefix_len, ItemType *item) {
    if (item->entry.next_hops.next_hop.size() > 1) {
        AddEcmpRoute(vrf_name, prefix_addr, prefix_len, item);
    } else {
        AddRemoteRoute(vrf_name, prefix_addr, prefix_len, item);
    }
}

void AgentXmppChannel::ReceiveUpdate(const XmppStanza::XmppMessage *msg) {
    
    AgentStats::GetInstance()->incr_xmpp_in_msgs(xs_idx_);
    if (msg && msg->type == XmppStanza::MESSAGE_STANZA) {
      
        XmlBase *impl = msg->dom.get();
        XmlPugi *pugi = reinterpret_cast<XmlPugi *>(impl);        
        pugi::xml_node node = pugi->FindNode("items");
        pugi->ReadNode("items"); //sets the context
        std::string nodename = pugi->ReadAttrib("node");

        const char *af = NULL, *safi = NULL, *vrf_name;
        char *str = const_cast<char *>(nodename.c_str());
        char *saveptr;
        af = strtok_r(str, "/", &saveptr);
        safi = strtok_r(NULL, "/", &saveptr);
        vrf_name = saveptr;

        if (atoi(af) == BgpAf::IPv4 && atoi(safi) == BgpAf::Mcast) {
            ReceiveMulticastUpdate(pugi);
            return;
        }
        if (atoi(af) == BgpAf::L2Vpn && atoi(safi) == BgpAf::Enet) {
            ReceiveEvpnUpdate(pugi);
            return;
        }

        VrfKey vrf_key(vrf_name);
        VrfEntry *vrf = 
            static_cast<VrfEntry *>(agent_->GetVrfTable()->
                                    FindActiveEntry(&vrf_key));
        if (!vrf) {
            CONTROLLER_TRACE (Trace, bgp_peer_id()->GetName (), vrf_name,
                    "VRF not found");
            return;
        }

        Inet4UnicastAgentRouteTable *rt_table = 
            static_cast<Inet4UnicastAgentRouteTable *>
            (vrf->GetInet4UnicastRouteTable());
        if (!rt_table) {
            CONTROLLER_TRACE(Trace, bgp_peer_id()->GetName(), vrf_name, 
                             "VRF not found");
            return;
        }

        if (!pugi->IsNull(node)) {
  
            pugi::xml_node node_check = pugi->FindNode("retract");
            if (!pugi->IsNull(node_check)) {
                for (node = node.first_child(); node; node = node.next_sibling()) {
                    if (strcmp(node.name(), "retract") == 0)  {
                        std::string id = node.first_attribute().value();
                        CONTROLLER_TRACE(Trace, bgp_peer_id()->GetName(), vrf_name,
                                        "Delete Node id:" + id);
                        boost::system::error_code ec;
                        Ip4Address prefix_addr;
                        int prefix_len;
                        ec = Ip4PrefixParse(id, &prefix_addr, &prefix_len);
                        if (ec.value() != 0) {
                            CONTROLLER_TRACE(Trace, bgp_peer_id()->GetName(), vrf_name,
                                    "Error parsing prefix for delete");
                            return;
                        }
                        rt_table->DeleteReq(bgp_peer_id(), vrf_name,
                                prefix_addr, prefix_len);
                    }
                }
                return;
            }
           
            //Call Auto-generated Code to return struct
            auto_ptr<AutogenProperty> xparser(new AutogenProperty());
            if (ItemsType::XmlParseProperty(node, &xparser) == false) {
                CONTROLLER_TRACE(Trace, bgp_peer_id()->GetName(), vrf_name,
                                 "Xml Parsing Failed");
                return;
            }
            ItemsType *items;
            ItemType *item;

            items = (static_cast<ItemsType *>(xparser.get()));
            for (vector<ItemType>::iterator iter =items->item.begin();
                                            iter != items->item.end();
                                            ++iter) {
                item = &*iter;
                boost::system::error_code ec;
                Ip4Address prefix_addr;
                int prefix_len;
                ec = Ip4PrefixParse(item->entry.nlri.address, &prefix_addr,
                                    &prefix_len);
                if (ec.value() != 0) {
                    CONTROLLER_TRACE(Trace, bgp_peer_id()->GetName(), vrf_name,
                            "Error parsing route address");
                    return;
                }
                AddRoute(vrf_name, prefix_addr, prefix_len, item);
            }
        }
    }
}

void AgentXmppChannel::ReceiveInternal(const XmppStanza::XmppMessage *msg) {
    ReceiveUpdate(msg);
}

std::string AgentXmppChannel::ToString() const {
    return channel_->ToString();
}

void AgentXmppChannel::WriteReadyCb(const boost::system::error_code &ec) {
}

void AgentXmppChannel::BgpPeerDelDone() {
    if (bgp_peer_id()->is_disconnect_walk()) {
        agent()->controller()->Cleanup();
    }
}

void AgentXmppChannel::CleanStale(AgentXmppChannel *peer, bool config, 
                                  bool unicast, bool multicast) {
    Agent *agent = peer->agent();
    if (config) {
       //Start a timer to flush off all old configs
       agent->GetIfMapAgentStaleCleaner()->
           StaleCleanup(AgentIfMapXmppChannel::GetSeqNumber());
    }

    if (unicast) {
       // Start Cleanup Timers on stale bgp-peer's
       agent->controller()->ControllerPeerStartCleanupTimer(); 
    }

    if (multicast) {
        MulticastHandler::RemoveStaleBgpPeer(agent->controller()->
                                             multicast_peer_identifier());
    }
}

void AgentXmppChannel::UnicastPeerDown(AgentXmppChannel *peer, 
                                          bool all_peer_gone) {
    if (peer->agent()->headless_agent_mode() && all_peer_gone) {
        //Enqueue stale marking of unicast & l2 routes
        peer->agent()->controller()->ControllerPeerCancelCleanupTimer();
        peer->bgp_peer_id()->StalePeerRoutes();
        return;
    }

    //Enqueue delete of unicast routes
    peer->bgp_peer_id()->DelPeerRoutes(boost::bind(
                         &VNController::ControllerPeerHeadlessAgentDelDone, 
                         peer->agent()->controller(), peer->bgp_peer_id()));
}

void AgentXmppChannel::MulticastPeerDown(AgentXmppChannel *peer, 
                                         bool all_peer_gone) {
    if (all_peer_gone) {
        peer->agent()->SetControlNodeMulticastBuilder(NULL);
        if (peer->agent()->headless_agent_mode()) {
            MulticastHandler::CancelStaleBgpPeerTimer();
            peer->agent()->GetIfMapAgentStaleCleaner()->CancelCleanup();
            return;
        }
    }

    AgentXmppChannel::CleanStale(peer, false, false, true);
}

void AgentXmppChannel::HandleAgentXmppClientChannelEvent(AgentXmppChannel *peer,
                                                         xmps::PeerState state) {
    Agent *agent = peer->agent();
    if (state == xmps::READY) {
        // Create a new BgpPeer every-time a channel is UP
       peer->CreateBgpPeer();
       agent->SetAgentXmppChannelSetupTime(UTCTimestampUsec(), peer->
                                           GetXmppServerIdx());
       // Switch-over Config Control-node
       if (agent->GetXmppCfgServer().empty()) {
           if (ControllerSendCfgSubscribe(peer)) {
               agent->SetXmppCfgServer(peer->GetXmppServer(), peer->
                                       GetXmppServerIdx());
               //Generate a new sequence number for the configuration
               AgentIfMapXmppChannel::NewSeqNumber();
               AgentIfMapVmExport::NotifyAll(peer);
           } 
       }

       
       // Switch-over Multicast Tree Builder
       AgentXmppChannel *agent_mcast_builder = 
           agent->GetControlNodeMulticastBuilder();
       bool multicast_builder_changed = false;

       if (agent_mcast_builder == NULL) {
           agent->SetControlNodeMulticastBuilder(peer);
           multicast_builder_changed = true;
       } else if (agent_mcast_builder != peer) {
           boost::system::error_code ec;
           IpAddress ip1 = ip::address::from_string(peer->GetXmppServer(),ec);
           IpAddress ip2 = ip::address::from_string(agent_mcast_builder->
                                                    GetXmppServer(),ec);
           if (ip1.to_v4().to_ulong() < ip2.to_v4().to_ulong()) {
               // Walk route-tables and send dissociate to older peer
               // for subnet and broadcast routes
               agent_mcast_builder->bgp_peer_id()->
                   PeerNotifyMulticastRoutes(false); 
               // Reset Multicast Tree Builder
               agent->SetControlNodeMulticastBuilder(peer);
               multicast_builder_changed = true;
           }
       } else {
           //same peer
           return;
       }

       // Walk route-tables and notify unicast routes
       // and notify subnet and broadcast if TreeBuilder  
       peer->bgp_peer_id()->PeerNotifyRoutes();

       //Cleanup stales if any
       AgentXmppChannel::CleanStale(peer, agent->headless_agent_mode(), 
                                    agent->headless_agent_mode(), 
                                    multicast_builder_changed);

       agent->stats()->incr_xmpp_reconnects(peer->GetXmppServerIdx());
       CONTROLLER_TRACE(Session, peer->GetXmppServer(), "READY", 
                        agent->GetControlNodeMulticastBuilder()->bgp_peer_id()->GetName(),
                        "Peer elected Multicast Tree Builder"); 
    } else {
        // Add BgpPeer to global decommissioned list
        peer->DeCommissionBgpPeer();
        if (agent->controller()->GetActiveXmppConnections() >= 1) {
            AgentXmppChannel::UnicastPeerDown(peer, false);
        } else {
            AgentXmppChannel::UnicastPeerDown(peer, true);
        }

        // Switch-over Config Control-node
        if (agent->GetXmppCfgServer().compare(peer->GetXmppServer()) == 0) {
            //send cfg subscribe to other peer if exists
            uint8_t o_idx = ((agent->GetXmppCfgServerIdx() == 0) ? 1: 0);
            agent->ResetXmppCfgServer();
            AgentXmppChannel *new_cfg_peer = agent->GetAgentXmppChannel(o_idx);
            AgentIfMapXmppChannel::NewSeqNumber();
            if (new_cfg_peer && ControllerSendCfgSubscribe(new_cfg_peer)) {
                agent->SetXmppCfgServer(new_cfg_peer->GetXmppServer(),
                                         new_cfg_peer->GetXmppServerIdx());
                AgentIfMapVmExport::NotifyAll(new_cfg_peer);
            }  
            if (!agent->headless_agent_mode())
                AgentXmppChannel::CleanStale(peer, true, false, false);
        }

        // Switch-over Multicast Tree Builder
        AgentXmppChannel *agent_mcast_builder = 
            agent->GetControlNodeMulticastBuilder();
        if (agent_mcast_builder == peer) {
            uint8_t o_idx = ((agent_mcast_builder->GetXmppServerIdx() == 0) 
                             ? 1: 0);
            AgentXmppChannel *new_mcast_builder = 
                agent->GetAgentXmppChannel(o_idx);

            if (new_mcast_builder && new_mcast_builder->GetXmppChannel()->
                GetPeerState() == xmps::READY) {
                agent->SetControlNodeMulticastBuilder(new_mcast_builder);
                AgentXmppChannel::MulticastPeerDown(peer, false);
                //if (agent->headless_agent_mode())
                //    AgentXmppChannel::CleanStale(peer, false, false, true);

                //Advertise subnet and all broadcast routes to
                //the new multicast tree builder
                new_mcast_builder->bgp_peer_id()->PeerNotifyMulticastRoutes(true); 

                CONTROLLER_TRACE(Session, peer->GetXmppServer(), "NOT_READY",
                                 agent->GetControlNodeMulticastBuilder()->
                                 bgp_peer_id()->GetName(), 
                                 "Peer elected Multicast Tree Builder"); 
            } else {
                // Artificially increment peer identifier so that entries can 
                // be deleted
                agent->controller()->increment_multicast_peer_identifier();
                AgentXmppChannel::MulticastPeerDown(peer, true);
                CONTROLLER_TRACE(Session, peer->GetXmppServer(), "NOT_READY", 
                                 "NULL", "No elected Multicast Tree Builder"); 
            }
        } 
    }
}

#if 0
void AgentXmppChannel::HandleHeadlessAgentXmppClientChannelEvent(AgentXmppChannel *peer,
                                                                 xmps::PeerState state) {
    Agent *agent = peer->agent();
    if (state == xmps::READY) {
        // Create a new BgpPeer every-time a channel is UP
       peer->CreateBgpPeer();
       agent->SetAgentXmppChannelSetupTime(UTCTimestampUsec(), peer->
                                           GetXmppServerIdx());
       // Switch-over Config Control-node
       if (agent->GetXmppCfgServer().empty()) {
           if (ControllerSendCfgSubscribe(peer)) {
               agent->SetXmppCfgServer(peer->GetXmppServer(), peer->
                                       GetXmppServerIdx());
               //Generate a new sequence number for the configuration
               AgentIfMapXmppChannel::NewSeqNumber();
               AgentIfMapVmExport::NotifyAll(peer);
           } 
       }

       //Start a timer to flush off all old configs
       agent->GetIfMapAgentStaleCleaner()->
           StaleCleanup(AgentIfMapXmppChannel::GetSeqNumber());

       // Switch-over Multicast Tree Builder
       AgentXmppChannel *agent_mcast_builder = 
           agent->GetControlNodeMulticastBuilder();

       if (agent_mcast_builder == NULL) {
           agent->SetControlNodeMulticastBuilder(peer);
           MulticastHandler::RemoveStaleBgpPeer(agent->controller()->
                             incr_and_get_multicast_peer_identifier());
       } else if (agent_mcast_builder != peer) {
           boost::system::error_code ec;
           IpAddress ip1 = ip::address::from_string(peer->GetXmppServer(),ec);
           IpAddress ip2 = ip::address::from_string(agent_mcast_builder->
                                                    GetXmppServer(),ec);
           if (ip1.to_v4().to_ulong() < ip2.to_v4().to_ulong()) {
               // Walk route-tables and send dissociate to older peer
               // for subnet and broadcast routes
               agent_mcast_builder->bgp_peer_id()->
                   PeerNotifyMulticastRoutes(false); 
               // Reset Multicast Tree Builder
               Agent::GetInstance()->SetControlNodeMulticastBuilder(peer);
               MulticastHandler::RemoveStaleBgpPeer(agent->controller()->
                                 incr_and_get_multicast_peer_identifier());
           }
       } else {
           //same peer
           return;
       }

       // Walk route-tables and notify unicast routes
       // and notify subnet and broadcast if TreeBuilder  
       peer->bgp_peer_id()->PeerNotifyRoutes();

       agent->stats()->incr_xmpp_reconnects(peer->GetXmppServerIdx());

       // Start Cleanup Timers on stale bgp-peer's
       agent->controller()->ControllerPeerStartCleanupTimer(); 

       CONTROLLER_TRACE(Session, peer->GetXmppServer(), "READY", 
                        agent->GetControlNodeMulticastBuilder()->bgp_peer_id()->GetName(),
                        "Peer elected Multicast Tree Builder"); 
    } else {
        // Add BgpPeer to global decommissioned list
        peer->DeCommissionBgpPeer();
        if (agent->controller()->GetActiveXmppConnections() >= 1) {
            //Enqueue delete of unicast routes
            peer->bgp_peer_id()->DelPeerRoutes(boost::bind(
                                &VNController::ControllerPeerHeadlessAgentDelDone, 
                                agent->controller(), peer->bgp_peer_id()));
        } else {
            //Enqueue stale marking of unicast & l2 routes
            agent->controller()->ControllerPeerCancelCleanupTimer();
            peer->bgp_peer_id()->StalePeerRoutes();
        }

        // Switch-over Config Control-node
        if (agent->GetXmppCfgServer().compare(peer->GetXmppServer()) == 0) {
            //send cfg subscribe to other peer if exists
            uint8_t o_idx = ((agent->GetXmppCfgServerIdx() == 0) ? 1: 0);
            agent->ResetXmppCfgServer();
            AgentXmppChannel *new_cfg_peer = agent->GetAgentXmppChannel(o_idx);
            AgentIfMapXmppChannel::NewSeqNumber();
            if (new_cfg_peer && ControllerSendCfgSubscribe(new_cfg_peer)) {
                agent->SetXmppCfgServer(new_cfg_peer->GetXmppServer(),
                                         new_cfg_peer->GetXmppServerIdx());
                AgentIfMapVmExport::NotifyAll(new_cfg_peer);
            }  
        }

        // Switch-over Multicast Tree Builder
        AgentXmppChannel *agent_mcast_builder = 
            agent->GetControlNodeMulticastBuilder();
        if (agent_mcast_builder == peer) {
            uint8_t o_idx = ((agent_mcast_builder->GetXmppServerIdx() == 0) 
                             ? 1: 0);
            AgentXmppChannel *new_mcast_builder = 
                agent->GetAgentXmppChannel(o_idx);

            if (new_mcast_builder && new_mcast_builder->GetXmppChannel()->
                GetPeerState() == xmps::READY) {
                agent->SetControlNodeMulticastBuilder(new_mcast_builder);
                MulticastHandler::RemoveStaleBgpPeer(agent->controller()->
                                  incr_and_get_multicast_peer_identifier());

                //Advertise subnet and all broadcast routes to
                //the new multicast tree builder
                new_mcast_builder->bgp_peer_id()->PeerNotifyMulticastRoutes(true); 

                CONTROLLER_TRACE(Session, peer->GetXmppServer(), "NOT_READY",
                                 agent->GetControlNodeMulticastBuilder()->
                                 bgp_peer_id()->GetName(), 
                                 "Peer elected Multicast Tree Builder"); 
            } else {
                agent->SetControlNodeMulticastBuilder(NULL);
                MulticastHandler::CancelStaleBgpPeerTimer();
                agent->GetIfMapAgentStaleCleaner()->CancelCleanup();
                CONTROLLER_TRACE(Session, peer->GetXmppServer(), "NOT_READY", 
                                 "NULL", "No elected Multicast Tree Builder"); 
            }
        } 
    }
}

void AgentXmppChannel::HandleXmppClientChannelEvent(AgentXmppChannel *peer,
                                                    xmps::PeerState state) {
    Agent *agent = peer->agent();
    if (state == xmps::READY) {
        if (peer->bgp_peer_id() == NULL) {
            peer->CreateBgpPeer();
        }
        agent->SetAgentXmppChannelSetupTime(UTCTimestampUsec(), 
                                            peer->GetXmppServerIdx());
        // Switch-over Config Control-node
        if (agent->GetXmppCfgServer().empty()) {
            if (ControllerSendCfgSubscribe(peer)) {
                agent->SetXmppCfgServer(peer->GetXmppServer(), 
                                        peer->GetXmppServerIdx() );
                //Generate a new sequence number for the configuration
                AgentIfMapXmppChannel::NewSeqNumber();
                AgentIfMapVmExport::NotifyAll(peer);
            } 
        }

        // Switch-over Multicast Tree Builder
        AgentXmppChannel *agent_mcast_builder = 
            agent->GetControlNodeMulticastBuilder();
        if (agent_mcast_builder == NULL) {
            agent->SetControlNodeMulticastBuilder(peer);
        } else if (agent_mcast_builder != peer) {
            boost::system::error_code ec;
            IpAddress ip1 = ip::address::from_string(peer->GetXmppServer(),ec);
            IpAddress ip2 = ip::address::from_string(agent_mcast_builder->
                                                     GetXmppServer(),ec);
            if (ip1.to_v4().to_ulong() < ip2.to_v4().to_ulong()) {
                // Walk route-tables and send dissociate to older peer
                // for subnet and broadcast routes
                agent_mcast_builder->bgp_peer_id()->
                    PeerNotifyMulticastRoutes(false); 
                // Reset Multicast Tree Builder
                agent->SetControlNodeMulticastBuilder(peer);
                MulticastHandler::HandlePeerDown();
            }
        } else {
            //same peer
            return;
        }

        // Walk route-tables and notify unicast routes
        // and notify subnet and broadcast if TreeBuilder  
        peer->bgp_peer_id()->PeerNotifyRoutes();
        AgentStats::GetInstance()->incr_xmpp_reconnects(peer->GetXmppServerIdx());

        CONTROLLER_TRACE(Session, peer->GetXmppServer(), "READY",
                         agent->GetControlNodeMulticastBuilder()->bgp_peer_id()->
                         GetName(), "Peer elected Multicast Tree Builder"); 

    } else {
        AgentXmppChannel *agent_mcast_builder = agent->
            GetControlNodeMulticastBuilder();
            //Enqueue cleanup of multicast routes
        if (agent_mcast_builder == peer) {
            // Cleanup sub-nh list and mpls learnt from peer
            MulticastHandler::HandlePeerDown();
        }

        //Enqueue cleanup of unicast routes
        peer->bgp_peer_id()->DelPeerRoutes(
            boost::bind(&AgentXmppChannel::BgpPeerDelDone, peer));
        
        // Switch-over Config Control-node
        if (agent->GetXmppCfgServer().compare(peer->GetXmppServer()) == 0) {
            //send cfg subscribe to other peer if exists
            uint8_t o_idx = ((agent->GetXmppCfgServerIdx() == 0) ? 1: 0);
            agent->ResetXmppCfgServer();
            AgentXmppChannel *new_cfg_peer = 
                agent->GetAgentXmppChannel(o_idx);
            AgentIfMapXmppChannel::NewSeqNumber();
            if (new_cfg_peer && ControllerSendCfgSubscribe(new_cfg_peer)) {
                agent->SetXmppCfgServer(new_cfg_peer->GetXmppServer(),
                                        new_cfg_peer->GetXmppServerIdx());
                AgentIfMapVmExport::NotifyAll(new_cfg_peer);
            }  
            //Start a timer to flush off all old configs
            agent->GetIfMapAgentStaleCleaner()->
                StaleCleanup(AgentIfMapXmppChannel::GetSeqNumber());
        }

        // Switch-over Multicast Tree Builder
        if (agent_mcast_builder == peer) {
            uint8_t o_idx = ((agent_mcast_builder->GetXmppServerIdx() == 0) 
                             ? 1: 0);
            AgentXmppChannel *new_mcast_builder = 
                agent->GetAgentXmppChannel(o_idx);
            if (new_mcast_builder && 
                new_mcast_builder->GetXmppChannel()->GetPeerState() == 
                xmps::READY) {

                agent->SetControlNodeMulticastBuilder(new_mcast_builder);
                //Advertise subnet and all broadcast routes to
                //the new multicast tree builder
                new_mcast_builder->bgp_peer_id()->
                    PeerNotifyMulticastRoutes(true); 

                CONTROLLER_TRACE(Session, peer->GetXmppServer(), "NOT_READY",
                                 agent->GetControlNodeMulticastBuilder()->
                                 bgp_peer_id()->GetName(),
                                 "Peer elected Multicast Tree Builder"); 

            } else {
                agent->SetControlNodeMulticastBuilder(NULL);
                CONTROLLER_TRACE(Session, peer->GetXmppServer(), "NOT_READY", 
                                 "NULL", "No elected Multicast Tree Builder"); 
            }

        } 
    }
}
#endif

bool AgentXmppChannel::ControllerSendVmCfgSubscribe(AgentXmppChannel *peer, 
                         const boost::uuids::uuid &vm_id, 
                         bool subscribe) {
    uint8_t data_[4096];
    size_t datalen_;

    if (!peer) {
        return false;
    }      
       
    //Build the DOM tree
    auto_ptr<XmlBase> impl(XmppStanza::AllocXmppXmlImpl());
    XmlPugi *pugi = reinterpret_cast<XmlPugi *>(impl.get());

    pugi->AddNode("iq", "");
    pugi->AddAttribute("type", "set");
    pugi->AddAttribute("from", peer->channel_->FromString());
    std::string to(peer->channel_->ToString());
    to += "/";
    to += XmppInit::kConfigPeer; 
    pugi->AddAttribute("to", to);

    pugi->AddChildNode("pubsub", "");
    pugi->AddAttribute("xmlns", "http://jabber.org/protocol/pubsub");
    if (subscribe == true) {
        pugi->AddChildNode("subscribe", "");
    } else {
        pugi->AddChildNode("unsubscribe", "");
    }
    std::string vm("virtual-machine:");
    stringstream vmid;
    vmid << vm_id;
    vm += vmid.str();
    pugi->AddAttribute("node", vm);


    datalen_ = XmppProto::EncodeMessage(impl.get(), data_, sizeof(data_));
    CONTROLLER_TRACE(Trace, peer->bgp_peer_id()->GetName(), "",
              std::string(reinterpret_cast<const char *>(data_), datalen_));
    // send data
    return (peer->SendUpdate(data_,datalen_));
        
    return true;
}

bool AgentXmppChannel::ControllerSendCfgSubscribe(AgentXmppChannel *peer) {

    uint8_t data_[4096];
    size_t datalen_;

    if (!peer) {
        return false;
    }      
       
    //Build the DOM tree
    auto_ptr<XmlBase> impl(XmppStanza::AllocXmppXmlImpl());
    XmlPugi *pugi = reinterpret_cast<XmlPugi *>(impl.get());

    pugi->AddNode("iq", "");
    pugi->AddAttribute("type", "set");
    pugi->AddAttribute("from", peer->channel_->FromString());
    std::string to(peer->channel_->ToString());
    to += "/";
    to += XmppInit::kConfigPeer; 
    pugi->AddAttribute("to", to);

    pugi->AddChildNode("pubsub", "");
    pugi->AddAttribute("xmlns", "http://jabber.org/protocol/pubsub");
    pugi->AddChildNode("subscribe", "");
    string node("virtual-router:");
    node  = node + XmppInit::kFqnPrependAgentNodeJID  + peer->channel_->FromString();
    pugi->AddAttribute("node", node); 

    datalen_ = XmppProto::EncodeMessage(impl.get(), data_, sizeof(data_));
    CONTROLLER_TRACE(Trace, peer->bgp_peer_id()->GetName(), "",
            std::string(reinterpret_cast<const char *>(data_), datalen_));
    // send data
    return (peer->SendUpdate(data_,datalen_));
}

bool AgentXmppChannel::ControllerSendSubscribe(AgentXmppChannel *peer, 
                                               VrfEntry *vrf,
                                               bool subscribe) {
    static int req_id = 0;
    uint8_t data_[4096];
    size_t datalen_;

    if (!peer) {
        return false;
    }      
       
    //Build the DOM tree
    auto_ptr<XmlBase> impl(XmppStanza::AllocXmppXmlImpl());
    XmlPugi *pugi = reinterpret_cast<XmlPugi *>(impl.get());

    pugi->AddNode("iq", "");
    pugi->AddAttribute("type", "set");
    pugi->AddAttribute("from", peer->channel_->FromString());
    std::string to(peer->channel_->ToString());
    to += "/";
    to += XmppInit::kBgpPeer; 
    pugi->AddAttribute("to", to);

    stringstream request_id;
    request_id << "subscribe" << req_id++;
    pugi->AddAttribute("id", request_id.str()); 
    pugi->AddChildNode("pubsub", "");
    pugi->AddAttribute("xmlns", "http://jabber.org/protocol/pubsub");
    if (subscribe) {
        pugi->AddChildNode("subscribe", "");
    } else {
        pugi->AddChildNode("unsubscribe", "");
    }
    pugi->AddAttribute("node", vrf->GetName());
    pugi->AddChildNode("options", "" );
    stringstream vrf_id;
    vrf_id << vrf->vrf_id();
    pugi->AddChildNode("instance-id", vrf_id.str());

    datalen_ = XmppProto::EncodeMessage(impl.get(), data_, sizeof(data_));
    
    // send data
    return (peer->SendUpdate(data_,datalen_));
}

bool AgentXmppChannel::ControllerSendV4UnicastRoute(AgentXmppChannel *peer,
                                               AgentRoute *route, 
                                               std::string vn, 
                                               const SecurityGroupList *sg_list,
                                               uint32_t mpls_label,
                                               TunnelType::TypeBmap bmap,
                                               bool add_route) {

    static int id = 0;
    ItemType item;
    uint8_t data_[4096];
    size_t datalen_;
   
    if (!peer) return false;

    //Build the DOM tree
    auto_ptr<XmlBase> impl(XmppStanza::AllocXmppXmlImpl());
    XmlPugi *pugi = reinterpret_cast<XmlPugi *>(impl.get());

    item.entry.nlri.af = BgpAf::IPv4; 
    item.entry.nlri.safi = BgpAf::Unicast; 
    stringstream rstr;
    rstr << route->ToString();
    item.entry.nlri.address = rstr.str();

    string rtr(peer->agent()->GetRouterId().to_string());

    autogen::NextHopType nh;
    nh.af = BgpAf::IPv4;
    nh.address = rtr;
    nh.label = mpls_label;
    if (bmap & TunnelType::GREType()) {
        nh.tunnel_encapsulation_list.tunnel_encapsulation.push_back("gre");
    }
    if (bmap & TunnelType::UDPType()) {
        nh.tunnel_encapsulation_list.tunnel_encapsulation.push_back("udp");
    }
    item.entry.next_hops.next_hop.push_back(nh);

    if (sg_list && sg_list->size()) {
        item.entry.security_group_list.security_group = *sg_list;
    }

    item.entry.version = 1; //TODO
    item.entry.virtual_network = vn;
   
    pugi->AddNode("iq", "");
    pugi->AddAttribute("type", "set");
    
    pugi->AddAttribute("from", peer->channel_->FromString());
    std::string to(peer->channel_->ToString());
    to += "/";
    to += XmppInit::kBgpPeer; 
    pugi->AddAttribute("to", to);

    stringstream pubsub_id;
    pubsub_id << "pubsub" << id++;
    pugi->AddAttribute("id", pubsub_id.str()); 

    pugi->AddChildNode("pubsub", "");
    pugi->AddAttribute("xmlns", "http://jabber.org/protocol/pubsub");
    pugi->AddChildNode("publish", "");

    //Catering for inet4 and evpn unicast routes
    stringstream ss_node;
    ss_node << item.entry.nlri.af << "/" 
            << item.entry.nlri.safi << "/" 
            << route->vrf()->GetName() << "/" 
            << route->GetAddressString();
    std::string node_id(ss_node.str());
    pugi->AddAttribute("node", node_id);
    pugi->AddChildNode("item", "");

    pugi::xml_node node = pugi->FindNode("item");

    //Call Auto-generated Code to encode the struct
    item.Encode(&node);

    datalen_ = XmppProto::EncodeMessage(impl.get(), data_, sizeof(data_));
    // send data
    peer->SendUpdate(data_,datalen_);

    pugi->DeleteNode("pubsub");
    pugi->ReadNode("iq");

    stringstream collection_id;
    collection_id << "collection" << id++;
    pugi->ModifyAttribute("id", collection_id.str()); 
    pugi->AddChildNode("pubsub", "");
    pugi->AddAttribute("xmlns", "http://jabber.org/protocol/pubsub");
    pugi->AddChildNode("collection", "");

    pugi->AddAttribute("node", route->vrf()->GetName());
    if (add_route) {
        pugi->AddChildNode("associate", "");
    } else {
        pugi->AddChildNode("dissociate", "");
    }
    pugi->AddAttribute("node", node_id);

    datalen_ = XmppProto::EncodeMessage(impl.get(), data_, sizeof(data_));
    // send data
    return (peer->SendUpdate(data_,datalen_));
}

bool AgentXmppChannel::ControllerSendEvpnRoute(AgentXmppChannel *peer,
                                               AgentRoute *route, 
                                               std::string vn, 
                                               uint32_t label,
                                               uint32_t tunnel_bmap,
                                               bool add_route) {
    static int id = 0;
    EnetItemType item;
    uint8_t data_[4096];
    size_t datalen_;
   
    if (!peer) return false;

    //Build the DOM tree
    auto_ptr<XmlBase> impl(XmppStanza::AllocXmppXmlImpl());
    XmlPugi *pugi = reinterpret_cast<XmlPugi *>(impl.get());

    //TODO remove hardcoding
    item.entry.nlri.af = 25; 
    item.entry.nlri.safi = 242; 
    stringstream rstr;
    rstr << route->ToString();
    item.entry.nlri.mac = rstr.str();
    Layer2RouteEntry *l2_route = static_cast<Layer2RouteEntry *>(route);
    rstr.str("");
    rstr << l2_route->GetVmIpAddress().to_string() << "/" 
        << l2_route->GetVmIpPlen();
    item.entry.nlri.address = rstr.str();
    assert(item.entry.nlri.address != "0.0.0.0");

    string rtr(peer->agent()->GetRouterId().to_string());

    autogen::EnetNextHopType nh;
    nh.af = Address::INET;
    nh.address = rtr;
    nh.label = label;

    TunnelType::Type tunnel_type = TunnelType::ComputeType(tunnel_bmap);
    if (l2_route->GetActivePath()) {
        tunnel_type = l2_route->GetActivePath()->tunnel_type();
    }
    if (tunnel_type != TunnelType::VXLAN) {
        if (tunnel_bmap & TunnelType::GREType()) {
            nh.tunnel_encapsulation_list.tunnel_encapsulation.push_back("gre");
        }
        if (tunnel_bmap & TunnelType::UDPType()) {
            nh.tunnel_encapsulation_list.tunnel_encapsulation.push_back("udp");
        }
    } else {
        nh.tunnel_encapsulation_list.tunnel_encapsulation.push_back("vxlan");
    }

    item.entry.next_hops.next_hop.push_back(nh);

    //item.entry.version = 1; //TODO
    //item.entry.virtual_network = vn;
   
    pugi->AddNode("iq", "");
    pugi->AddAttribute("type", "set");
    
    pugi->AddAttribute("from", peer->channel_->FromString());
    std::string to(peer->channel_->ToString());
    to += "/";
    to += XmppInit::kBgpPeer; 
    pugi->AddAttribute("to", to);

    stringstream pubsub_id;
    pubsub_id << "pubsub" << id++;
    pugi->AddAttribute("id", pubsub_id.str()); 

    pugi->AddChildNode("pubsub", "");
    pugi->AddAttribute("xmlns", "http://jabber.org/protocol/pubsub");
    pugi->AddChildNode("publish", "");

    stringstream ss_node;
    ss_node << item.entry.nlri.af << "/" << item.entry.nlri.safi << "/" 
        << route->GetAddressString() << "," << item.entry.nlri.address; 
    std::string node_id(ss_node.str());
    pugi->AddAttribute("node", node_id);
    pugi->AddChildNode("item", "");

    pugi::xml_node node = pugi->FindNode("item");

    //Call Auto-generated Code to encode the struct
    item.Encode(&node);

    datalen_ = XmppProto::EncodeMessage(impl.get(), data_, sizeof(data_));
    // send data
    peer->SendUpdate(data_,datalen_);

    pugi->DeleteNode("pubsub");
    pugi->ReadNode("iq");

    stringstream collection_id;
    collection_id << "collection" << id++;
    pugi->ModifyAttribute("id", collection_id.str()); 
    pugi->AddChildNode("pubsub", "");
    pugi->AddAttribute("xmlns", "http://jabber.org/protocol/pubsub");
    pugi->AddChildNode("collection", "");

    pugi->AddAttribute("node", route->vrf()->GetName());
    if (add_route) {
        pugi->AddChildNode("associate", "");
    } else {
        pugi->AddChildNode("dissociate", "");
    }
    pugi->AddAttribute("node", node_id);

    datalen_ = XmppProto::EncodeMessage(impl.get(), data_, sizeof(data_));
    // send data
    return (peer->SendUpdate(data_,datalen_));
}

bool AgentXmppChannel::ControllerSendRoute(AgentXmppChannel *peer,
                                           AgentRoute *route, 
                                           std::string vn, 
                                           uint32_t label,
                                           TunnelType::TypeBmap bmap,
                                           const SecurityGroupList *sg_list,
                                           bool add_route,
                                           Agent::RouteTableType type)
{
    bool ret = false;
    if (type == Agent::INET4_UNICAST) {
        ret = AgentXmppChannel::ControllerSendV4UnicastRoute(peer, route, vn,
                                          sg_list, label, bmap, add_route);
    } 
    if (type == Agent::LAYER2) {
        ret = AgentXmppChannel::ControllerSendEvpnRoute(peer, route, vn, 
                                         label, bmap, add_route);
    } 
    return ret;
}

bool AgentXmppChannel::ControllerSendMcastRoute(AgentXmppChannel *peer,
                                                AgentRoute *route, 
                                                bool add_route) {

    static int id = 0;
    autogen::McastItemType item;
    uint8_t data_[4096];
    size_t datalen_;
   
    if (!peer) return false;
    if (add_route && (peer->agent()->GetControlNodeMulticastBuilder() != peer)) {
        CONTROLLER_TRACE(Trace, peer->bgp_peer_id()->GetName(),
                         route->vrf()->GetName(),
                         "Peer not elected Multicast Tree Builder");
        return false;
    }

    CONTROLLER_TRACE(McastSubscribe, peer->bgp_peer_id()->GetName(),
                     route->vrf()->GetName(), " ",
                     route->ToString());

    //Build the DOM tree
    auto_ptr<XmlBase> impl(XmppStanza::AllocXmppXmlImpl());
    XmlPugi *pugi = reinterpret_cast<XmlPugi *>(impl.get());

    item.entry.nlri.af = BgpAf::IPv4; 
    item.entry.nlri.safi = BgpAf::Mcast; 
    item.entry.nlri.group = route->GetAddressString();
    item.entry.nlri.source = "0.0.0.0";

    autogen::McastNextHopType item_nexthop;
    item_nexthop.af = BgpAf::IPv4;
    string rtr(peer->agent()->GetRouterId().to_string());
    item_nexthop.address = rtr;
    item_nexthop.label = peer->GetMcastLabelRange();
    item_nexthop.tunnel_encapsulation_list.tunnel_encapsulation.push_back("gre");
    item_nexthop.tunnel_encapsulation_list.tunnel_encapsulation.push_back("udp");
    item.entry.next_hops.next_hop.push_back(item_nexthop);

    //Build the pugi tree
    pugi->AddNode("iq", "");
    pugi->AddAttribute("type", "set");
    pugi->AddAttribute("from", peer->channel_->FromString());
    std::string to(peer->channel_->ToString());
    to += "/";
    to += XmppInit::kBgpPeer; 
    pugi->AddAttribute("to", to);

    std::string pubsub_id("pubsub_b");
    stringstream str_id;
    str_id << id;
    pubsub_id += str_id.str();
    pugi->AddAttribute("id", pubsub_id); 

    pugi->AddChildNode("pubsub", "");
    pugi->AddAttribute("xmlns", "http://jabber.org/protocol/pubsub");
    pugi->AddChildNode("publish", "");
    stringstream ss_node;
    ss_node << item.entry.nlri.af << "/" 
            << item.entry.nlri.safi << "/" 
            << route->vrf()->GetName() << "/" 
            << route->GetAddressString();
    std::string node_id(ss_node.str());
    pugi->AddAttribute("node", node_id);
    pugi->AddChildNode("item", "");

    pugi::xml_node node = pugi->FindNode("item");

    //Call Auto-generated Code to encode the struct
    item.Encode(&node);

    datalen_ = XmppProto::EncodeMessage(impl.get(), data_, sizeof(data_));
    // send data
    peer->SendUpdate(data_,datalen_);


    pugi->DeleteNode("pubsub");
    pugi->ReadNode("iq");

    stringstream collection_id;
    collection_id << "collection" << id++;
    pugi->ModifyAttribute("id", collection_id.str()); 
    pugi->AddChildNode("pubsub", "");
    pugi->AddAttribute("xmlns", "http://jabber.org/protocol/pubsub");
    pugi->AddChildNode("collection", "");

    pugi->AddAttribute("node", route->vrf()->GetName());
    if (add_route) {
        pugi->AddChildNode("associate", "");
    } else {
        pugi->AddChildNode("dissociate", "");
    }
    pugi->AddAttribute("node", node_id); 

    datalen_ = XmppProto::EncodeMessage(impl.get(), data_, sizeof(data_));
    // send data
    return (peer->SendUpdate(data_,datalen_));
}<|MERGE_RESOLUTION|>--- conflicted
+++ resolved
@@ -67,15 +67,9 @@
 void AgentXmppChannel::DeCommissionBgpPeer() {
     if (state_ == AgentXmppChannel::DOWN)
         return;
-<<<<<<< HEAD
 
     SetState(AgentXmppChannel::DOWN);
 
-=======
-
-    SetState(AgentXmppChannel::DOWN);
-
->>>>>>> ccdc259e
     //TODO - Unregister is moved to destructor of peer. Unregister shud happen
     //after dbstate for the id has happened w.r.t. this peer. If unresgiter is 
     //done here, then there may be a chance that it is reused and before state
@@ -90,11 +84,7 @@
     //agent_->GetVrfTable()->Unregister(id);
 
     // Add the peer to global decommisioned list
-<<<<<<< HEAD
     //ControllerPeer::AgentBgpPeerList.push_front(bgp_peer); 
-    //Controller_Peer.AgentBgpPeerList.push_front(bgp_peer); 
-=======
->>>>>>> ccdc259e
     agent_->controller()->AddToControllerPeerList(bgp_peer_id_);
 }
 
@@ -570,13 +560,6 @@
 
         case NextHop::VLAN: {
             const VlanNH *vlan_nh = static_cast<const VlanNH *>(nh);
-<<<<<<< HEAD
-=======
-            const VmInterface *vm_port =
-                static_cast<const VmInterface *>(vlan_nh->GetInterface());
-            std::vector<int> sg_l;
-            vm_port->CopySgIdList(&sg_l);
->>>>>>> ccdc259e
             rt_table->AddVlanNHRouteReq(bgp_peer_id(), vrf_name, prefix_addr,
                                         prefix_len, vlan_nh->GetIfUuid(),
                                         vlan_nh->GetVlanTag(), label,
