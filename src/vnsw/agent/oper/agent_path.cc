--- conflicted
+++ resolved
@@ -20,66 +20,6 @@
 using namespace std;
 using namespace boost::asio;
 
-<<<<<<< HEAD
-string AgentRouteTableAPIS::GetSuffix(TableType type) {
-    switch (type) {
-      case AgentRouteTableAPIS::INET4_UNICAST:
-          return ".uc.route.0";
-      case AgentRouteTableAPIS::INET4_MULTICAST:
-          return ".mc.route.0";
-      case AgentRouteTableAPIS::LAYER2:
-          return ".l2.route.0";
-      default:
-          return "";
-    }
-}
-
-void AgentRouteTableAPIS::CreateRouteTablesInVrf(DB *db, const string &name,
-                                          AgentRouteTable *table_list[]) {
-    for (int rt_table_cnt = 0; rt_table_cnt < AgentRouteTableAPIS::MAX;
-         rt_table_cnt++) {
-        table_list[rt_table_cnt] = static_cast<AgentRouteTable *>
-            (db->CreateTable(name + AgentRouteTableAPIS::GetSuffix(
-               static_cast<AgentRouteTableAPIS::TableType>(rt_table_cnt))));
-    }
-}
-
-DBTableBase *AgentRouteTableAPIS::CreateRouteTable(DB *db, const std::string &name,
-                                                   TableType type) {
-    AgentRouteTable *table;
-    size_t index;
-
-    switch (type) {
-      case AgentRouteTableAPIS::INET4_UNICAST:
-          table = static_cast<AgentRouteTable *>(new Inet4UnicastAgentRouteTable(db, name));
-          index = name.rfind(GetSuffix(AgentRouteTableAPIS::INET4_UNICAST));
-          break;
-      case AgentRouteTableAPIS::INET4_MULTICAST:
-          table = static_cast<AgentRouteTable *>(new Inet4MulticastAgentRouteTable(db, name));
-          index = name.rfind(GetSuffix(AgentRouteTableAPIS::INET4_MULTICAST));
-          break;
-      case AgentRouteTableAPIS::LAYER2:
-          table = static_cast<AgentRouteTable *>(new Layer2AgentRouteTable(db, name));
-          index = name.rfind(GetSuffix(AgentRouteTableAPIS::LAYER2));
-          break;
-      default:
-          return NULL;
-    }
-    table->Init();
-    assert(index != string::npos);
-    string vrf = name.substr(0, index);
-    VrfEntry *vrf_entry = 
-        static_cast<VrfEntry *>(Agent::GetInstance()->
-                                GetVrfTable()->FindVrfFromName(vrf));
-    assert(vrf_entry);
-    table->SetVrfEntry(vrf_entry);
-    table->SetVrfDeleteRef(vrf_entry->deleter());
-
-    if (RouteTableTree[type] == NULL)
-        RouteTableTree[type] = table;
-    return table;
-};
-
 uint32_t AgentPath::GetTunnelBmap() const {
     if ((TunnelType::ComputeType(TunnelType::AllType()) == 
          (1 << TunnelType::VXLAN)) &&
@@ -98,8 +38,6 @@
     }
 }
 
-=======
->>>>>>> b020c69f
 const NextHop* AgentPath::GetNextHop(void) const {
     if (nh_) {
         return nh_.get();
