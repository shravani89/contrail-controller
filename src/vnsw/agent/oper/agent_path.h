/*
 * Copyright (c) 2013 Juniper Networks, Inc. All rights reserved.
 */

#ifndef vnsw_agent_path_hpp
#define vnsw_agent_path_hpp

// Path info for every route entry
class AgentPath : public Path {
public:
    AgentPath(const Peer *peer, AgentRoute *rt) : 
        Path(), peer_(peer), nh_(NULL), label_(MplsTable::kInvalidLabel),
        vxlan_id_(VxLanTable::kInvalidvxlan_id), dest_vn_name_(""),
        unresolved_(true), sync_(false), vrf_name_(""), dependant_rt_(rt),
        proxy_arp_(false), force_policy_(false), 
        tunnel_bmap_(TunnelType::AllType()),
        tunnel_type_(TunnelType::ComputeType(TunnelType::AllType())), 
        interfacenh_flags_(0), server_ip_(Agent::GetInstance()->GetRouterId()) {
        };
    virtual ~AgentPath() { }; 

    const Peer *GetPeer() const {return peer_;};
    const NextHop *GetNextHop() const; 
    uint32_t GetActiveLabel() const;
    uint32_t GetLabel() const {return label_;};
    uint32_t vxlan_id() const {return vxlan_id_;};
    TunnelType::Type GetTunnelType() const {
        return TunnelType::ComputeType(tunnel_bmap_);
    };
    TunnelType::Type tunnel_type() const {return tunnel_type_;};
    uint32_t tunnel_bmap() const {return tunnel_bmap_;};
    const string &GetDestVnName() const {return dest_vn_name_;};
    const Ip4Address& GetGatewayIp() const {return gw_ip_;};
    const string &GetVrfName() const {return vrf_name_;};
    bool GetProxyArp() const {return proxy_arp_;};
    bool GetForcePolicy() const {return force_policy_;};
    const bool IsUnresolved() const {return unresolved_;};
    uint8_t GetInterfaceNHFlags() const {return interfacenh_flags_;};
    const SecurityGroupList &GetSecurityGroupList() const {return sg_list_;};  
    const Ip4Address& server_ip() const {return server_ip_;};

    void set_vxlan_id(uint32_t vxlan_id) {vxlan_id_ = vxlan_id;};
    void SetLabel(uint32_t label) {label_ = label;};
    void SetDestVnName(const string &dest_vn) {dest_vn_name_ = dest_vn;};
    void SetUnresolved(bool unresolved) {unresolved_ = unresolved;};
    void SetGatewayIp(const Ip4Address &addr) {gw_ip_ = addr;};
    void SetProxyArp(bool proxy_arp) {proxy_arp_ = proxy_arp;};
    void SetForcePolicy(bool force_policy) {force_policy_ = force_policy;};
    void SetVrfName(const string &vrf_name) {vrf_name_ = vrf_name;};
    void SetTunnelBmap(TunnelType::TypeBmap bmap) {tunnel_bmap_ = bmap;};
    void set_tunnel_type(TunnelType::Type type) {tunnel_type_ = type;};
    void SetInterfaceNHFlags(uint8_t flags) {interfacenh_flags_ = flags;};
    void SetSecurityGroupList(SecurityGroupList &sg) {sg_list_ = sg;};
    void set_server_ip(const Ip4Address &server_ip) {server_ip_ = server_ip;};

    void ClearSecurityGroupList() { sg_list_.clear(); }
    void ResetDependantRoute(AgentRoute *rt) {dependant_rt_.reset(rt);};

    bool ChangeNH(NextHop *nh);
    bool Sync(AgentRoute *sync_route); //vm_path sync
    void SyncRoute(bool sync) {sync_ = sync;};
    bool RouteNeedsSync() {return sync_;};
    uint32_t GetTunnelBmap() const;
    bool RebakeAllTunnelNHinCompositeNH(const AgentRoute *sync_route, const NextHop *nh);
    virtual std::string ToString() const { return "AgentPath"; };

private:
    const Peer *peer_;
    NextHopRef nh_;
    uint32_t label_;
    uint32_t vxlan_id_;
    string dest_vn_name_;
    // Points to gateway route, if this path is part of
    // indirect route
    bool unresolved_;
    bool sync_;
    string vrf_name_;
    Ip4Address gw_ip_;
    DependencyRef<AgentRoute, AgentRoute> dependant_rt_;
    bool proxy_arp_;
    bool force_policy_;
    //tunnel_bmap_ is used to store the bmap sent in remote route
    // by control node
    TunnelType::TypeBmap tunnel_bmap_;
    //Tunnel type stores the encap type used for route
    TunnelType::Type tunnel_type_;
    uint8_t interfacenh_flags_;
    SecurityGroupList sg_list_;
    Ip4Address server_ip_;
    DISALLOW_COPY_AND_ASSIGN(AgentPath);
};

class ResolveRoute : public AgentRouteData {
public:
    ResolveRoute(Op op  = AgentRouteData::CHANGE) : AgentRouteData(op, false) { };
    virtual ~ResolveRoute() { };
    virtual bool AddChangePath(AgentPath *path);
    virtual string ToString() const {return "Resolve";};;
private:
    DISALLOW_COPY_AND_ASSIGN(ResolveRoute);
};

class LocalVmRoute : public AgentRouteData {
public:
    LocalVmRoute(const VmInterfaceKey &intf, uint32_t mpls_label, 
                 uint32_t vxlan_id, bool force_policy, const string &vn_name,
                 uint8_t flags, const SecurityGroupList &sg_list,
<<<<<<< HEAD
                 Op op = RouteData::CHANGE) :
        RouteData(op, false), intf_(intf), 
        mpls_label_(mpls_label), vxlan_id_(vxlan_id), 
=======
                 Op op = AgentRouteData::CHANGE) :
        AgentRouteData(op, false), intf_(intf), 
        label_(label), tunnel_bmap_(tunnel_bmap),
>>>>>>> b020c69f
        force_policy_(force_policy), dest_vn_name_(vn_name),
        proxy_arp_(true), sync_route_(false), 
        flags_(flags), sg_list_(sg_list), tunnel_bmap_(TunnelType::MplsType()) { };
    virtual ~LocalVmRoute() { };
    void DisableProxyArp() {proxy_arp_ = false;};
    virtual string ToString() const {return "local VM";};;
    virtual bool AddChangePath(AgentPath *path);
    const SecurityGroupList &GetSecurityGroupList() const {return sg_list_;}; 
    void tunnel_bmap(TunnelType::TypeBmap bmap) {tunnel_bmap_ = bmap;};

private:
    VmInterfaceKey intf_;
    uint32_t mpls_label_;
    uint32_t vxlan_id_;
    bool force_policy_;
    string dest_vn_name_;
    bool proxy_arp_;
    bool sync_route_;
    uint8_t flags_;
    SecurityGroupList sg_list_;
    TunnelType::TypeBmap tunnel_bmap_;
    DISALLOW_COPY_AND_ASSIGN(LocalVmRoute);
};

class RemoteVmRoute : public AgentRouteData {
public:
    RemoteVmRoute(const string &vrf_name, const Ip4Address &addr,
                  uint32_t label, const string &dest_vn_name,
                  int bmap, const SecurityGroupList &sg_list,
                  DBRequest &req, Op op = AgentRouteData::CHANGE):
        AgentRouteData(op, false), server_vrf_(vrf_name),
        server_ip_(addr), tunnel_bmap_(bmap), 
        label_(label), dest_vn_name_(dest_vn_name), sg_list_(sg_list)
        {nh_req_.Swap(&req);}
    virtual ~RemoteVmRoute() { };
    virtual bool AddChangePath(AgentPath *path);
    virtual string ToString() const {return "remote VM";};;
    const SecurityGroupList &GetSecurityGroupList() const {return sg_list_;}; 

private:
    string server_vrf_;
    Ip4Address server_ip_;
    TunnelType::TypeBmap tunnel_bmap_;
    uint32_t label_;
    string dest_vn_name_;
    SecurityGroupList sg_list_;
    DBRequest nh_req_;
    DISALLOW_COPY_AND_ASSIGN(RemoteVmRoute);
};

class InetInterfaceRoute : public AgentRouteData {
public:
    InetInterfaceRoute(const InetInterfaceKey &intf, uint32_t label,
                       int tunnel_bmap, const string &dest_vn_name,
                       Op op = AgentRouteData::CHANGE) : 
        AgentRouteData(op,false), intf_(intf), label_(label), 
        tunnel_bmap_(tunnel_bmap), dest_vn_name_(dest_vn_name) { };
    virtual ~InetInterfaceRoute() { };
    virtual bool AddChangePath(AgentPath *path);
    virtual string ToString() const {return "host";};;

private:
    InetInterfaceKey intf_;
    uint32_t label_;
    int tunnel_bmap_;
    string dest_vn_name_;
    DISALLOW_COPY_AND_ASSIGN(InetInterfaceRoute);
};

class HostRoute : public AgentRouteData {
public:
    HostRoute(const PacketInterfaceKey &intf, const string &dest_vn_name,
              Op op  = AgentRouteData::CHANGE) : 
        AgentRouteData(op, false), intf_(intf),
        dest_vn_name_(dest_vn_name), proxy_arp_(false) { };
    virtual ~HostRoute() { };
    void EnableProxyArp() {proxy_arp_ = true;};
    virtual bool AddChangePath(AgentPath *path);
    virtual string ToString() const {return "host";};;

private:
    PacketInterfaceKey intf_;
    string dest_vn_name_;
    bool proxy_arp_;
    DISALLOW_COPY_AND_ASSIGN(HostRoute);
};

class VlanNhRoute : public AgentRouteData {
public:
    VlanNhRoute(const VmInterfaceKey &intf, uint16_t tag, uint32_t label,
                const string &dest_vn_name, const SecurityGroupList &sg_list,
                Op op  = AgentRouteData::CHANGE) :
        AgentRouteData(op, false), intf_(intf),
        tag_(tag), label_(label), dest_vn_name_(dest_vn_name), 
        sg_list_(sg_list) { };
    virtual ~VlanNhRoute() { };
    virtual bool AddChangePath(AgentPath *path);
    virtual string ToString() const {return "vlannh";};;

private:
    VmInterfaceKey intf_;
    uint16_t tag_;
    uint32_t label_;
    string dest_vn_name_;
    SecurityGroupList sg_list_;
    DISALLOW_COPY_AND_ASSIGN(VlanNhRoute);
};

class MulticastRoute : public AgentRouteData {
public:
    MulticastRoute(const Ip4Address &src_addr, 
                   const Ip4Address &grp_addr,
                   const string &vn_name, 
                   const string &vrf_name,
                   int vxlan_id,
                   COMPOSITETYPE type, Op op  = AgentRouteData::CHANGE) :
        AgentRouteData(op, true), 
        src_addr_(src_addr), grp_addr_(grp_addr),
        vn_name_(vn_name), vrf_name_(vrf_name), vxlan_id_(vxlan_id),
        comp_type_(type) { };
    virtual ~MulticastRoute() { };
    virtual bool AddChangePath(AgentPath *path);
    virtual string ToString() const {return "multicast";};;

private:
    Ip4Address src_addr_;
    Ip4Address grp_addr_;
    string vn_name_;
    string vrf_name_;
    int vxlan_id_;
    COMPOSITETYPE comp_type_;
    DISALLOW_COPY_AND_ASSIGN(MulticastRoute);
};

class ReceiveRoute : public AgentRouteData {
public:
    ReceiveRoute(const InetInterfaceKey &intf, uint32_t label,
                 uint32_t tunnel_bmap, bool policy, const string &vn,
                 Op op  = AgentRouteData::CHANGE) : 
        AgentRouteData(op, false), intf_(intf), 
        label_(label), tunnel_bmap_(tunnel_bmap),
        policy_(policy), proxy_arp_(false), vn_(vn), sg_list_() {};
    virtual ~ReceiveRoute() { };
    void EnableProxyArp() {proxy_arp_ = true;};
    virtual bool AddChangePath(AgentPath *path);
    virtual string ToString() const {return "receive";};;

private:
    InetInterfaceKey intf_;
    uint32_t label_;
    int tunnel_bmap_;
    bool policy_;
    bool proxy_arp_;
    string vn_;
    SecurityGroupList sg_list_;
    DISALLOW_COPY_AND_ASSIGN(ReceiveRoute);
};

class Inet4UnicastEcmpRoute : public AgentRouteData {
public:
    Inet4UnicastEcmpRoute(const Ip4Address &dest_addr, uint8_t plen,
                          const string &vn_name, 
                          uint32_t label, bool local_ecmp_nh, 
                          const string &vrf_name, SecurityGroupList sg_list,
                          DBRequest &nh_req, Op op  = AgentRouteData::CHANGE) :
        AgentRouteData(op, false), dest_addr_(dest_addr), plen_(plen),
        vn_name_(vn_name), label_(label), local_ecmp_nh_(local_ecmp_nh),
        vrf_name_(vrf_name), sg_list_(sg_list) {
            nh_req_.Swap(&nh_req);
        };
    virtual ~Inet4UnicastEcmpRoute() { };
    virtual bool AddChangePath(AgentPath *path);
    virtual string ToString() const {return "inet4 ecmp";};;

private:
    Ip4Address dest_addr_;
    uint8_t plen_;
    string vn_name_;
    uint32_t label_;
    bool local_ecmp_nh_;
    string vrf_name_;
    SecurityGroupList sg_list_;
    DBRequest nh_req_;
    DISALLOW_COPY_AND_ASSIGN(Inet4UnicastEcmpRoute);
};


class Inet4UnicastArpRoute : public AgentRouteData {
public:
    Inet4UnicastArpRoute(const string &vrf_name, 
                         const Ip4Address &addr,
                         Op op  = AgentRouteData::CHANGE) :
        AgentRouteData(op, false), vrf_name_(vrf_name), addr_(addr) { };
    virtual ~Inet4UnicastArpRoute() { };

    virtual bool AddChangePath(AgentPath *path);
    virtual string ToString() const {return "arp";};;
private:
    string vrf_name_;
    Ip4Address addr_;
    DISALLOW_COPY_AND_ASSIGN(Inet4UnicastArpRoute);
};

class Inet4UnicastGatewayRoute : public AgentRouteData {
public:
    Inet4UnicastGatewayRoute(const Ip4Address &gw_ip, 
                             const string &vrf_name,
                             Op op  = AgentRouteData::CHANGE) :
        AgentRouteData(op, false), gw_ip_(gw_ip), 
        vrf_name_(vrf_name) { };
    virtual ~Inet4UnicastGatewayRoute() { };
    virtual bool AddChangePath(AgentPath *path);
    virtual string ToString() const {return "gateway";};;

private:
    Ip4Address gw_ip_;
    string vrf_name_;
    DISALLOW_COPY_AND_ASSIGN(Inet4UnicastGatewayRoute);
};

class DropRoute : public AgentRouteData {
public:
    DropRoute(Op op  = AgentRouteData::CHANGE) :
        AgentRouteData(op, false) { };
    virtual ~DropRoute() { };
    virtual bool AddChangePath(AgentPath *path);
    virtual string ToString() const {return "drop";};;
private:
    DISALLOW_COPY_AND_ASSIGN(DropRoute);
};

#endif // vnsw_agent_path_hpp<|MERGE_RESOLUTION|>--- conflicted
+++ resolved
@@ -105,15 +105,9 @@
     LocalVmRoute(const VmInterfaceKey &intf, uint32_t mpls_label, 
                  uint32_t vxlan_id, bool force_policy, const string &vn_name,
                  uint8_t flags, const SecurityGroupList &sg_list,
-<<<<<<< HEAD
-                 Op op = RouteData::CHANGE) :
-        RouteData(op, false), intf_(intf), 
-        mpls_label_(mpls_label), vxlan_id_(vxlan_id), 
-=======
                  Op op = AgentRouteData::CHANGE) :
         AgentRouteData(op, false), intf_(intf), 
-        label_(label), tunnel_bmap_(tunnel_bmap),
->>>>>>> b020c69f
+        mpls_label_(mpls_label), vxlan_id_(vxlan_id), 
         force_policy_(force_policy), dest_vn_name_(vn_name),
         proxy_arp_(true), sync_route_(false), 
         flags_(flags), sg_list_(sg_list), tunnel_bmap_(TunnelType::MplsType()) { };
