#
# Copyright (c) 2013 Juniper Networks, Inc. All rights reserved.
#

# -*- mode: python; -*-

import re
Import('AgentEnv')
env = AgentEnv.Clone()
import sys

targets = env.IFMapAutogen('test_cfg.xsd')
lib_srcs = filter(lambda x: re.match(r'(.*)\.cc$', x.abspath), targets)
lib = env.Library('ifmap_test', lib_srcs)

lib = env.Library('control_node_mock', 'control_node_mock.cc');

# test specific modifications
env.Append(LIBPATH = env['TOP'] + '/vnsw/agent/test')
env.Prepend(CPPPATH = env['TOP'] + '/vnsw/agent/test')
env.Prepend(LIBS=['gunit', 'ifmap_test', 'control_node_mock'])

cflags = env['CCFLAGS']
cflags.append(['-Wno-return-type', '-Wno-unused-function'])

if '-fno-exceptions' in cflags:
    cflags.remove('-fno-exceptions')
    env.Replace(CCFLAGS = cflags)

import sys
if sys.platform != 'darwin':
    test_lib_srcs = ['test_init.cc', 'test_util.cc']
    env.Library('agent_test', test_lib_srcs)
    env.Prepend(LIBS=['agent_test']);
    env.Library('agent_test_buildinfo', 'test_buildinfo.cc')
    env.Append(LIBS=['agent_test_buildinfo'])

    test_vn = env.Program(target = 'test_vn', source = ['test_vn.cc'])
    env.Alias('controller/agent:test_vn', test_vn)

    test_vm = env.Program(target = 'test_vm', source = ['test_vm.cc'])
    env.Alias('controller/agent:test_vm', test_vm)

    test_peer_del = env.Program(target = 'test_peer_del', source = ['test_peer_del.cc'])
    env.Alias('controller/agent:test_peer_del', test_peer_del)

    test_vmport_cfg = env.Program(target = 'test_vmport_cfg', source = ['test_vmport_cfg.cc'])
    env.Alias('controller/agent:test_vmport_cfg', test_vmport_cfg)
    
    test_fip_cfg = env.Program(target = 'test_fip_cfg', source = ['test_fip_cfg.cc'])
    env.Alias('controller/agent:test_fip_cfg', test_fip_cfg)
    
    test_stats =  env.Program(target = 'test_stats', source = ['test_stats.cc'])
    env.Alias('controller/agent:test_stats', test_stats)

    test_acl = env.Program(target = 'test_acl', source = ['../filter/test/acl_test.cc'])
    env.Alias('controller/agent:test_acl', test_acl)

    test_acl_entry = env.Program(target = 'test_acl_entry', 
                                 source = ['../filter/test/acl_entry_test.cc'])
    env.Alias('controller/agent:test_acl_entry', test_acl_entry)

    test_route = env.Program(target = 'test_route', source = ['test_route.cc'])
    env.Alias('controller/agent:test_route', test_route)

    test_l2route = env.Program(target = 'test_l2route', source = ['test_l2route.cc'])
    env.Alias('controller/agent:test_l2route', test_l2route)

    test_cfg = env.Program(target = 'test_cfg', source = ['test_cfg.cc'])
    env.Alias('controller/agent:test_cfg', test_cfg)

    test_xmpp = env.Program(target = 'test_xmpp', source = ['test_xmpp.cc'])
    env.Alias('controller/agent:test_xmpp', test_xmpp)

    test_xmppcs = env.Program(target = 'test_xmppcs', source = ['test_xmppcs.cc'])
    env.Alias('controller/agent:test_xmppcs', test_xmppcs)

    test_xmpp_ifmap = env.Program(target = 'test_xmpp_ifmap', source = ['test_xmpp_ifmap.cc'])
    env.Alias('controller/agent:test_xmpp_ifmap', test_xmpp_ifmap)

    test_xmppcs_ifmap = env.Program(target = 'test_xmppcs_ifmap', source = ['test_xmppcs_ifmap.cc'])
    env.Alias('controller/agent:test_xmppcs_ifmap', test_xmppcs_ifmap)

    test_bgp = env.Program(target = 'test_bgp', source = ['test_bgp.cc'])
    env.Alias('controller/agent:test_bgp', test_bgp)

    test_vrf = env.Program(target = 'test_vrf', source = ['test_vrf.cc'])
    env.Alias('controller/agent:test_vrf', test_vrf)

    test_vhost_ip_change = env.Program(target = 'test_vhost_ip_change', source = ['test_vhost_ip_change.cc'])
    env.Alias('controller/agent:test_vhost_ip_change', test_vhost_ip_change)

    test_mirror = env.Program(target = 'test_mirror', source = ['test_mirror.cc'])
    env.Alias('controller/agent:test_mirror', test_mirror)

    test_nh = env.Program(target = 'test_nh', source = ['test_nh.cc'])
    env.Alias('controller/agent:test_nh', test_nh)

    test_dummy = env.UnitTest(target = 'test_dummy', source = ['test_dummy.cc'])
    env.Alias('controller/agent:test_dummy', test_dummy)

    test_multicast = env.Program(target = 'test_multicast', source = ['test_multicast.cc'])
    env.Alias('controller/agent:test_multicast', test_multicast)

    test_xmpp_bcast = env.Program(target = 'test_xmpp_bcast', source = ['test_xmpp_bcast.cc'])
    env.Alias('controller/agent:test_xmpp_bcast', test_xmpp_bcast)
    
    test_xmppcs_bcast = env.Program(target = 'test_xmppcs_bcast', source = ['test_xmppcs_bcast.cc'])
    env.Alias('controller/agent:test_xmppcs_bcast', test_xmppcs_bcast)

    test_integration = env.Program(target = 'test_integration', source = ['test_integration.cc'])
    env.Alias('controller/agent:test_integration', test_integration)

    test_service_chain_cfg = env.Program(target = 'test_service_chain_cfg', source = ['test_service_chain_cfg.cc'])
    env.Alias('controller/agent:test_service_chain_cfg', test_service_chain_cfg)

    test_cfg_listener = env.Program(target = 'test_cfg_listener', source = ['test_cfg_listener.cc'])
    env.Alias('controller/agent:test_cfg_listener', test_cfg_listener)

    test_route_mock = env.Program(target = 'test_route_mock', source = ['test_route_mock.cc'])
    env.Alias('controller/agent:test_route_mock', test_route_mock)

    test_global_vrouter_config = env.Program(target = 'test_global_vrouter_config', source = ['test_global_vrouter_config.cc'])
    env.Alias('controller/agent:test_global_vrouter_config', test_global_vrouter_config)

    test_tunnel_encap = env.Program(target = 'test_tunnel_encap', source = ['test_tunnel_encap.cc'])
    env.Alias('controller/agent:test_tunnel_encap', test_tunnel_encap)

    test_agent_route_walker = env.Program(target = 'test_agent_route_walker', source = ['test_agent_route_walker.cc'])
    env.Alias('controller/agent:test_agent_route_walker', test_agent_route_walker)

<<<<<<< HEAD
    test_basic_scale = env.Program(target = 'test_basic_scale', source = ['test_basic_scale.cc'])
    env.Alias('controller/agent:test_basic_scale', test_basic_scale)
=======
    test_multicast_headless = env.Program(target = 'test_multicast_headless', source = ['test_multicast_headless.cc'])
    env.Alias('src/vnsw/agent/test:test_multicast_headless', test_multicast_headless)
>>>>>>> 7a32f25d

#    test_sg = env.Program(target = 'test_sg', source = ['test_sg.cc'])
#    env.Alias('controller/agent:test_sg', test_sg)


test_suite = [test_dummy,
              test_vn,
              test_vm,
              test_peer_del,
              test_vmport_cfg,
              test_fip_cfg,
              test_acl,
              test_acl_entry,
              test_route,
              test_l2route,
              test_cfg,
              test_xmpp,
              test_xmppcs,
              test_vrf,
              test_mirror,
              test_nh,
              test_vhost_ip_change,
              test_multicast,
              test_xmpp_bcast,
              test_xmppcs_bcast,
              test_cfg_listener,
              test_global_vrouter_config,
              test_tunnel_encap,
              test_agent_route_walker,
#              test_sg
                 ]

test = env.TestSuite('agent-test', test_suite)
env.Alias('src/vnsw/agent:test', test)
Return('test_suite')<|MERGE_RESOLUTION|>--- conflicted
+++ resolved
@@ -129,13 +129,11 @@
     test_agent_route_walker = env.Program(target = 'test_agent_route_walker', source = ['test_agent_route_walker.cc'])
     env.Alias('controller/agent:test_agent_route_walker', test_agent_route_walker)
 
-<<<<<<< HEAD
     test_basic_scale = env.Program(target = 'test_basic_scale', source = ['test_basic_scale.cc'])
     env.Alias('controller/agent:test_basic_scale', test_basic_scale)
-=======
+
     test_multicast_headless = env.Program(target = 'test_multicast_headless', source = ['test_multicast_headless.cc'])
-    env.Alias('src/vnsw/agent/test:test_multicast_headless', test_multicast_headless)
->>>>>>> 7a32f25d
+    env.Alias('controller/agent:test_multicast_headless', test_multicast_headless)
 
 #    test_sg = env.Program(target = 'test_sg', source = ['test_sg.cc'])
 #    env.Alias('controller/agent:test_sg', test_sg)
