#
# Copyright (c) 2013 Juniper Networks, Inc. All rights reserved.
#

# -*- mode: python; -*-

import re
Import('AgentEnv')
env = AgentEnv.Clone()
import sys

targets = env.IFMapAutogen('test_cfg.xsd')
lib_srcs = filter(lambda x: re.match(r'(.*)\.cc$', x.abspath), targets)
lib = env.Library('ifmap_test', lib_srcs)

lib = env.Library('control_node_mock', 'control_node_mock.cc');

# test specific modifications
env.Append(LIBPATH = env['TOP'] + '/vnsw/agent/test')
env.Prepend(CPPPATH = env['TOP'] + '/vnsw/agent/test')
env.Prepend(LIBS=['gunit', 'ifmap_test', 'control_node_mock'])

cflags = env['CCFLAGS']
cflags.append(['-Wno-return-type', '-Wno-unused-function'])

if '-fno-exceptions' in cflags:
    cflags.remove('-fno-exceptions')
    env.Replace(CCFLAGS = cflags)

import sys
if sys.platform != 'darwin':
    test_lib_srcs = ['test_init.cc', 
                     'test_util.cc',
                     '../ksync/test/ksync_test.cc',
                     '../uve/test/agent_uve_test.cc',
                     '../uve/test/agent_stats_collector_test.cc',
                     '../uve/test/vm_uve_table_test.cc',
                     '../uve/test/vn_uve_table_test.cc',
                     '../uve/test/vrouter_uve_entry_test.cc']
    env.Library('agent_test', test_lib_srcs)
    env.Prepend(LIBS=['agent_test']);
    env.Library('agent_test_buildinfo', 'test_buildinfo.cc')
    env.Append(LIBS=['agent_test_buildinfo'])

    test_vn = env.Program(target = 'test_vn', source = ['test_vn.cc'])
    env.Alias('controller/agent:test_vn', test_vn)

    test_vm = env.Program(target = 'test_vm', source = ['test_vm.cc'])
    env.Alias('controller/agent:test_vm', test_vm)

    test_peer_del = env.Program(target = 'test_peer_del', source = ['test_peer_del.cc'])
    env.Alias('controller/agent:test_peer_del', test_peer_del)

    test_vmport_cfg = env.Program(target = 'test_vmport_cfg', source = ['test_vmport_cfg.cc'])
    env.Alias('controller/agent:test_vmport_cfg', test_vmport_cfg)
    
    test_fip_cfg = env.Program(target = 'test_fip_cfg', source = ['test_fip_cfg.cc'])
    env.Alias('controller/agent:test_fip_cfg', test_fip_cfg)
    
    test_stats =  env.Program(target = 'test_stats', source = ['test_stats.cc'])
    env.Alias('controller/agent:test_stats', test_stats)

    test_acl = env.Program(target = 'test_acl', source = ['../filter/test/acl_test.cc'])
    env.Alias('controller/agent:test_acl', test_acl)

    test_acl_entry = env.Program(target = 'test_acl_entry', 
                                 source = ['../filter/test/acl_entry_test.cc'])
    env.Alias('controller/agent:test_acl_entry', test_acl_entry)

    test_route = env.Program(target = 'test_route', source = ['test_route.cc'])
    env.Alias('controller/agent:test_route', test_route)

    test_l2route = env.Program(target = 'test_l2route', source = ['test_l2route.cc'])
    env.Alias('controller/agent:test_l2route', test_l2route)

    test_cfg = env.Program(target = 'test_cfg', source = ['test_cfg.cc'])
    env.Alias('controller/agent:test_cfg', test_cfg)

    test_xmpp = env.Program(target = 'test_xmpp', source = ['test_xmpp.cc'])
    env.Alias('controller/agent:test_xmpp', test_xmpp)

    test_xmppcs = env.Program(target = 'test_xmppcs', source = ['test_xmppcs.cc'])
    env.Alias('controller/agent:test_xmppcs', test_xmppcs)

    test_xmpp_ifmap = env.Program(target = 'test_xmpp_ifmap', source = ['test_xmpp_ifmap.cc'])
    env.Alias('controller/agent:test_xmpp_ifmap', test_xmpp_ifmap)

    test_xmppcs_ifmap = env.Program(target = 'test_xmppcs_ifmap', source = ['test_xmppcs_ifmap.cc'])
    env.Alias('controller/agent:test_xmppcs_ifmap', test_xmppcs_ifmap)

    test_bgp = env.Program(target = 'test_bgp', source = ['test_bgp.cc'])
    env.Alias('controller/agent:test_bgp', test_bgp)

    test_vrf = env.Program(target = 'test_vrf', source = ['test_vrf.cc'])
    env.Alias('controller/agent:test_vrf', test_vrf)

    test_vhost_ip_change = env.Program(target = 'test_vhost_ip_change', source = ['test_vhost_ip_change.cc'])
    env.Alias('controller/agent:test_vhost_ip_change', test_vhost_ip_change)

    test_mirror = env.Program(target = 'test_mirror', source = ['test_mirror.cc'])
    env.Alias('controller/agent:test_mirror', test_mirror)

    test_nh = env.Program(target = 'test_nh', source = ['test_nh.cc'])
    env.Alias('controller/agent:test_nh', test_nh)

    test_dummy = env.UnitTest(target = 'test_dummy', source = ['test_dummy.cc'])
    env.Alias('controller/agent:test_dummy', test_dummy)

    test_multicast = env.Program(target = 'test_multicast', source = ['test_multicast.cc'])
    env.Alias('controller/agent:test_multicast', test_multicast)

    test_xmpp_bcast = env.Program(target = 'test_xmpp_bcast', source = ['test_xmpp_bcast.cc'])
    env.Alias('controller/agent:test_xmpp_bcast', test_xmpp_bcast)
    
    test_xmppcs_bcast = env.Program(target = 'test_xmppcs_bcast', source = ['test_xmppcs_bcast.cc'])
    env.Alias('controller/agent:test_xmppcs_bcast', test_xmppcs_bcast)

    test_integration = env.Program(target = 'test_integration', source = ['test_integration.cc'])
    env.Alias('controller/agent:test_integration', test_integration)

    test_service_chain_cfg = env.Program(target = 'test_service_chain_cfg', source = ['test_service_chain_cfg.cc'])
    env.Alias('controller/agent:test_service_chain_cfg', test_service_chain_cfg)

    test_cfg_listener = env.Program(target = 'test_cfg_listener', source = ['test_cfg_listener.cc'])
    env.Alias('controller/agent:test_cfg_listener', test_cfg_listener)

    test_route_mock = env.Program(target = 'test_route_mock', source = ['test_route_mock.cc'])
    env.Alias('controller/agent:test_route_mock', test_route_mock)

    test_global_vrouter_config = env.Program(target = 'test_global_vrouter_config', source = ['test_global_vrouter_config.cc'])
    env.Alias('controller/agent:test_global_vrouter_config', test_global_vrouter_config)

    test_tunnel_encap = env.Program(target = 'test_tunnel_encap', source = ['test_tunnel_encap.cc'])
    env.Alias('controller/agent:test_tunnel_encap', test_tunnel_encap)

    test_agent_route_walker = env.Program(target = 'test_agent_route_walker', source = ['test_agent_route_walker.cc'])
    env.Alias('controller/agent:test_agent_route_walker', test_agent_route_walker)

<<<<<<< HEAD
    test_multicast_headless = env.Program(target = 'test_multicast_headless', source = ['test_multicast_headless.cc'])
    env.Alias('src/vnsw/agent/test:test_multicast_headless', test_multicast_headless)
=======
    test_basic_scale = env.Program(target = 'test_basic_scale', source = ['test_basic_scale.cc'])
    env.Alias('controller/agent:test_basic_scale', test_basic_scale)
>>>>>>> ccdc259e

    test_xmpp_hv = env.Program(target = 'test_xmpp_hv', source = ['test_xmpp_hv.cc'])
    env.Alias('controller/agent:test_xmpp_hv', test_xmpp_hv)

    test_scale_walk = env.Program(target = 'test_scale_walk', source = ['test_scale_walk.cc'])
    env.Alias('controller/agent:test_scale_walk', test_scale_walk)

#    test_sg = env.Program(target = 'test_sg', source = ['test_sg.cc'])
#    env.Alias('controller/agent:test_sg', test_sg)


test_suite = [test_dummy,
              test_vn,
              test_vm,
              test_peer_del,
              test_vmport_cfg,
              test_fip_cfg,
              test_acl,
              test_acl_entry,
              test_route,
              test_l2route,
              test_cfg,
              test_xmpp,
              test_xmppcs,
              test_vrf,
              test_mirror,
              test_nh,
              test_vhost_ip_change,
              test_multicast,
              test_xmpp_bcast,
              test_xmppcs_bcast,
              test_cfg_listener,
              test_global_vrouter_config,
              test_tunnel_encap,
              test_agent_route_walker,
#              test_sg
                 ]

test = env.TestSuite('agent-test', test_suite)
env.Alias('src/vnsw/agent:test', test)
Return('test_suite')<|MERGE_RESOLUTION|>--- conflicted
+++ resolved
@@ -136,13 +136,11 @@
     test_agent_route_walker = env.Program(target = 'test_agent_route_walker', source = ['test_agent_route_walker.cc'])
     env.Alias('controller/agent:test_agent_route_walker', test_agent_route_walker)
 
-<<<<<<< HEAD
     test_multicast_headless = env.Program(target = 'test_multicast_headless', source = ['test_multicast_headless.cc'])
     env.Alias('src/vnsw/agent/test:test_multicast_headless', test_multicast_headless)
-=======
-    test_basic_scale = env.Program(target = 'test_basic_scale', source = ['test_basic_scale.cc'])
-    env.Alias('controller/agent:test_basic_scale', test_basic_scale)
->>>>>>> ccdc259e
+
+    test_xmpp_hv = env.Program(target = 'test_xmpp_hv', source = ['test_xmpp_hv.cc'])
+    env.Alias('controller/agent:test_xmpp_hv', test_xmpp_hv)
 
     test_xmpp_hv = env.Program(target = 'test_xmpp_hv', source = ['test_xmpp_hv.cc'])
     env.Alias('controller/agent:test_xmpp_hv', test_xmpp_hv)
