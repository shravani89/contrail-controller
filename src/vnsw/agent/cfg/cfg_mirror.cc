/*
 * Copyright (c) 2013 Juniper Networks, Inc. All rights reserved.
 */

#include <net/address.h>
<<<<<<< HEAD
#pragma GCC diagnostic push
#pragma GCC diagnostic ignored "-Wunused-result"
#include <boost/uuid/random_generator.hpp>
#pragma GCC diagnostic pop
=======

#if defined(__GNUC__)
#include "base/compiler.h"
#if __GNUC_PREREQ(4, 5)
#pragma GCC diagnostic push
#pragma GCC diagnostic ignored "-Wunused-result"
#endif
#endif
#include <boost/uuid/random_generator.hpp>
#if defined(__GNUC__) && __GNUC_PREREQ(4, 6)
#pragma GCC diagnostic pop
#endif
>>>>>>> 7ee531c1

#include <ifmap/ifmap_table.h>
#include <ifmap/ifmap_link.h>
#include <base/logging.h>

#include <cmn/agent_cmn.h>

#include <cfg/cfg_init.h>
#include <cfg/cfg_mirror.h>

#include <oper/vn.h>
#include <oper/mirror_table.h>
#include <filter/acl_entry_spec.h>
#include <filter/acl.h>

void MirrorCfgTable::Shutdown() {
}

void MirrorCfgTable::Init() {
     return;
}

const char *MirrorCfgTable::Add(const MirrorCreateReq &cfg) {
    MirrorCfgKey key;
    key.handle = cfg.get_handle();
    if (key.handle.empty()) {
        return "Invalid Handle";
    }

    MirrorCfgTree::iterator it;
    it = mc_tree_.find(key);
    if (it != mc_tree_.end()) {
        return "Update not supported";
    }

    MirrorCfgEntry *entry = new MirrorCfgEntry;
    entry->key = key;

    entry->data.apply_vn = cfg.get_apply_vn();
    entry->data.src_vn = cfg.get_src_vn();
    entry->data.src_ip_prefix = cfg.get_src_ip_prefix();
    entry->data.src_ip_prefix_len = cfg.get_src_ip_prefix_len();

    entry->data.dst_vn = cfg.get_dst_vn();
    entry->data.dst_ip_prefix = cfg.get_dst_ip_prefix();
    entry->data.dst_ip_prefix_len = cfg.get_dst_ip_prefix_len();

    entry->data.start_src_port = cfg.get_start_src_port();
    entry->data.end_src_port = cfg.get_end_src_port();

    entry->data.start_dst_port = cfg.get_start_dst_port();
    entry->data.end_dst_port = cfg.get_end_dst_port();

    entry->data.protocol = cfg.get_protocol();

    entry->data.ip = cfg.get_ip();
    entry->data.udp_port = cfg.get_udp_port();

    entry->data.time_period = cfg.get_time_period();
    if (cfg.get_mirror_vrf().empty()) {
        entry->data.mirror_vrf = agent_cfg_->agent()->GetDefaultVrf();
    } else {
        entry->data.mirror_vrf = cfg.get_mirror_vrf();
    }

    // Send create request to Mirror Index table
    boost::system::error_code ec;
    Ip4Address dest_ip = Ip4Address::from_string(entry->data.ip, ec);
    if (ec.value() != 0) {
        delete entry;
        return "Invalid mirror destination address ";
    }

    if (entry->data.udp_port == 0) {
        delete entry;
        return "Invalid mirror destination port ";
    }

    Ip4Address sip;
    if (agent_cfg_->agent()->GetRouterId() == dest_ip) {
        // If source IP and dest IP are same,
        // linux kernel will drop the packet. 
        // Hence we will use link local IP address as sip.
        sip = Ip4Address(METADATA_IP_ADDR);
    } else {
        sip = agent_cfg_->agent()->GetRouterId();
    }
    
    MirrorTable::AddMirrorEntry(entry->key.handle,
                                entry->data.mirror_vrf, sip, 
                                agent_cfg_->agent()->GetMirrorPort(), 
                                dest_ip, entry->data.udp_port);

    // Update ACL
    VnAclMap::iterator va_it;
    va_it = vn_acl_map_.find(entry->data.apply_vn);
    AclUuid dyn_acl_uuid;
    const char *str = NULL;
    int ace_id = 0;
    if (va_it == vn_acl_map_.end()) {
        dyn_acl_uuid = boost::uuids::random_generator() ();
        AclIdInfo acl_info;
        acl_info.id = dyn_acl_uuid;
        acl_info.num_of_entries++;
        ace_id = ++acl_info.ace_id_latest;
        vn_acl_map_.insert(std::pair<VnIdStr, AclIdInfo>(entry->data.apply_vn, acl_info));
        // Create ACL with given dyn_acl_uuid
        str = UpdateAclEntry(dyn_acl_uuid, true, entry, ace_id);
    } else {
        dyn_acl_uuid = va_it->second.id;
        va_it->second.num_of_entries++;
        ace_id = ++va_it->second.ace_id_latest;
        str = UpdateAclEntry(dyn_acl_uuid, false, entry, ace_id);
    }
    
    if (str != NULL) {
        delete entry;
        return str;
    } else {
        entry->ace_info.acl_id = dyn_acl_uuid;
        entry->ace_info.id = ace_id;
    }

    mc_tree_.insert(std::pair<MirrorCfgKey, MirrorCfgEntry *>(key, entry));


    IFMapNode *vn_node = agent_cfg_->cfg_vn_table()->FindNode(entry->data.apply_vn);
    if (vn_node && agent_cfg_->cfg_listener()->CanUseNode(vn_node)) {
        DBRequest req;
        assert(agent_cfg_->agent()->GetVnTable()->IFNodeToReq(vn_node, req) == false);
    }
    return NULL;
}

static inline IpAddress MaskToPrefix(int prefix_len) {
    if (prefix_len == 0 ) {
        return (IpAddress(Ip4Address((uint32_t)(~((int32_t) -1)))));
    }  else {
        return (IpAddress(Ip4Address((uint32_t)(~((1 << (32 - prefix_len)) - 1)))));
    }
}

const char *MirrorCfgTable::UpdateAclEntry (AclUuid &uuid, bool create,
                                            MirrorCfgEntry *entry,
                                            int ace_id) {
    AclSpec acl_spec;
    AclEntrySpec ace_spec;

    acl_spec.acl_id = uuid;
    ace_spec.terminal = false;
    ace_spec.id = ace_id;

    if (!(entry->data.src_ip_prefix.empty())) {
        ace_spec.src_addr_type = AddressMatch::IP_ADDR;
        boost::system::error_code ec;
        ace_spec.src_ip_addr = IpAddress::from_string(entry->data.src_ip_prefix.c_str(), ec);
        if (ec.value() != 0) {
            return "Invalid source-ip prefix";
        }
        if (!(ace_spec.src_ip_addr.is_v4())) {
            return "Invalid source-ip prefix";
        }
        ace_spec.src_ip_mask = MaskToPrefix(entry->data.src_ip_prefix_len);
    } else {
        ace_spec.src_addr_type = AddressMatch::NETWORK_ID;
        ace_spec.src_policy_id_str = entry->data.src_vn;
    }

    if (!(entry->data.dst_ip_prefix.empty())) {
        ace_spec.dst_addr_type = AddressMatch::IP_ADDR;
        boost::system::error_code ec;
        ace_spec.dst_ip_addr = IpAddress::from_string(entry->data.dst_ip_prefix.c_str(), ec);
        if (ec.value() != 0) {
            return "Invalid dest-ip prefix";
        }
        if (!(ace_spec.dst_ip_addr.is_v4())) {
            return "Invalid dest-ip prefix";
        }
        ace_spec.dst_ip_mask = MaskToPrefix(entry->data.dst_ip_prefix_len);
    } else {
        ace_spec.dst_addr_type = AddressMatch::NETWORK_ID;
        ace_spec.dst_policy_id_str = entry->data.dst_vn;
    }

    RangeSpec rs;
    rs.min = entry->data.start_src_port;
    rs.max = entry->data.end_src_port;
    if ((rs.min == (uint16_t)-1) && (rs.max == (uint16_t)-1)) {
        rs.min = 0;
    }
    ace_spec.src_port.push_back(rs);

    rs.min = entry->data.start_dst_port;
    rs.max = entry->data.end_dst_port;
    if ((rs.min == (uint16_t)-1) && (rs.max == (uint16_t)-1)) {
        rs.min = 0;
    }
    ace_spec.dst_port.push_back(rs);

    if (entry->data.protocol == -1) {
        rs.min = 0x0;
        rs.max = 0xff;
    } else {
        rs.min = rs.max = entry->data.protocol;
    }
    ace_spec.protocol.push_back(rs);

    // Fill action part later
    ActionSpec action_spec;
    action_spec.ta_type = TrafficAction::MIRROR_ACTION;
    boost::system::error_code ec;
    action_spec.ma.ip = Ip4Address::from_string(entry->data.ip, ec);
    if (ec.value() != 0) {
        return "Invalid mirror destination address ";
    }
    action_spec.ma.port = entry->data.udp_port;
    action_spec.ma.vrf_name = entry->data.mirror_vrf;
    action_spec.ma.analyzer_name = entry->key.handle;
    ace_spec.action_l.push_back(action_spec);
    // Add the ace to the acl
    acl_spec.acl_entry_specs_.push_back(ace_spec);

    // Enqueue ACL request
    DBRequest req;
    AclKey *key = new AclKey(uuid);
    AclData *data = new AclData(acl_spec);
    data->ace_add = true;
    LOG(DEBUG, "Ace add: " << data->ace_add << ", Ace spec id:" 
        << ace_spec.id);
    req.oper = DBRequest::DB_ENTRY_ADD_CHANGE;
    req.key.reset(key);
    req.data.reset(data);
    agent_cfg_->agent()->GetAclTable()->Enqueue(&req);

    return NULL;
}

void MirrorCfgTable::Delete(MirrorCfgKey &key) {
    MirrorCfgTree::iterator it;
    it = mc_tree_.find(key);
    if (it == mc_tree_.end()) {
        return;
    }

    MirrorCfgEntry *entry = it->second;
    MirrorTable::DelMirrorEntry(entry->key.handle);

    // Update ACL
    VnAclMap::iterator va_it;
    va_it = vn_acl_map_.find(entry->data.apply_vn);
    va_it->second.num_of_entries--;
    if (va_it->second.num_of_entries) {
        DBRequest areq;
        areq.oper = DBRequest::DB_ENTRY_ADD_CHANGE;
        AclKey *akey = new AclKey(va_it->second.id);
        AclData *adata = new AclData(entry->ace_info.id);
        areq.key.reset(akey);
        areq.data.reset(adata);
        agent_cfg_->agent()->GetAclTable()->Enqueue(&areq);
        
        // delete entry from mv map
        delete entry;
        mc_tree_.erase(it);
        return;
    }

    DBRequest areq;
    areq.oper = DBRequest::DB_ENTRY_DELETE;
    AclKey *akey = new AclKey(va_it->second.id);
    areq.key.reset(akey);
    areq.data.reset(NULL);
    agent_cfg_->agent()->GetAclTable()->Enqueue(&areq);

    mc_tree_.erase(it);

    // delete from vn_acl map
    vn_acl_map_.erase(va_it);

    IFMapNode *vn_node = agent_cfg_->cfg_vn_table()->FindNode(entry->data.apply_vn);
    if (vn_node && agent_cfg_->cfg_listener()->CanUseNode(vn_node)) {
        DBRequest req;
        assert(agent_cfg_->agent()->GetVnTable()->IFNodeToReq(vn_node, req) == false);
    }

    // delete entry from mv map
    delete entry;
    return;
}

const uuid MirrorCfgTable::GetMirrorUuid(const string &vn_name) const {
     VnAclMap::const_iterator va_it;
     va_it = vn_acl_map_.find(vn_name);
     if (va_it == vn_acl_map_.end()) {
         return nil_uuid();
     }

     return va_it->second.id;
}

void MirrorCfgTable::SetMirrorCfgSandeshData(std::string &handle, 
					     MirrorCfgDisplayResp &resp) {
    MirrorCfgTree::iterator it;

    std::vector<MirrorCfgSandesh> mc_l;
    for (it = mc_tree_.begin(); it != mc_tree_.end(); ++it) {
        MirrorCfgEntry *mc_entry = it->second;
        if (!handle.empty() && (handle != mc_entry->key.handle)) {
            continue;
        }
        MirrorCfgSandesh mc_s;
        mc_s.set_handle(mc_entry->key.handle);
        mc_s.set_apply_vn(mc_entry->data.apply_vn);
        mc_s.set_src_vn(mc_entry->data.src_vn);
        mc_s.set_src_ip_prefix(mc_entry->data.src_ip_prefix);
        mc_s.set_src_ip_prefix_len(mc_entry->data.src_ip_prefix_len);
        mc_s.set_dst_vn(mc_entry->data.dst_vn);
        mc_s.set_dst_ip_prefix(mc_entry->data.dst_ip_prefix);
        mc_s.set_dst_ip_prefix_len(mc_entry->data.dst_ip_prefix_len);
        mc_s.set_start_src_port(mc_entry->data.start_src_port);
        mc_s.set_end_src_port(mc_entry->data.end_src_port);
        mc_s.set_start_dst_port(mc_entry->data.start_dst_port);
        mc_s.set_end_dst_port(mc_entry->data.end_dst_port);
        mc_s.set_protocol(mc_entry->data.protocol);
        mc_s.set_ip(mc_entry->data.ip);
        mc_s.set_udp_port(mc_entry->data.udp_port);
        mc_s.set_time_period(mc_entry->data.time_period);
        mc_s.set_mirror_vrf(mc_entry->data.mirror_vrf);
        mc_l.push_back(mc_s);
    }
    resp.set_mcfg_l(mc_l);
}

void MirrorCfgTable::SetMirrorCfgVnSandeshData(std::string &vn_name,
					       MirrorCfgVnInfoResp &resp) {
    VnAclMap::iterator it;
    std::vector<VnAclInfo> vn_l;
    for (it = vn_acl_map_.begin(); it != vn_acl_map_.end(); ++it) {
        if (!vn_name.empty() && (vn_name != it->first)) {
            continue;
        }
        VnAclInfo vn_acl_info;
        vn_acl_info.set_vn_name(it->first);
        vn_acl_info.set_dyn_acl_uuid(UuidToString(it->second.id));
        vn_acl_info.set_num_of_entries(it->second.num_of_entries);
        vn_l.push_back(vn_acl_info);
    }
    resp.set_vn_acl_info_l(vn_l);
}

void MirrorCreateReq::HandleRequest() const {
    const char *str = Agent::GetInstance()->GetMirrorCfgTable()->Add(*this);
    MirrorCfgResp *resp = new MirrorCfgResp();
    resp->set_context(context());
    if (str == NULL) {
        str = "Success";
    } 
    resp->set_resp(str);
    resp->Response();
    return;
}

void MirrorDeleteReq::HandleRequest() const {
    MirrorCfgKey key;
    key.handle = get_handle();
    Agent::GetInstance()->GetMirrorCfgTable()->Delete(key);
    MirrorCfgResp *resp = new MirrorCfgResp();
    resp->set_context(context());
    resp->Response();
    return;
}

void MirrorCfgDisplayReq::HandleRequest() const {
    std::string handle = get_handle();
    MirrorCfgDisplayResp *resp = new MirrorCfgDisplayResp();
    Agent::GetInstance()->GetMirrorCfgTable()->SetMirrorCfgSandeshData(handle, *resp);
    resp->set_context(context());
    resp->Response();
    return;
}

void MirrorCfgVnInfoReq::HandleRequest() const {
    std::string vn_name = get_vn_name();
    MirrorCfgVnInfoResp *resp = new MirrorCfgVnInfoResp();
    Agent::GetInstance()->GetMirrorCfgTable()->SetMirrorCfgVnSandeshData(vn_name, *resp);
    resp->set_context(context());
    resp->Response();
    return;
}

void IntfMirrorCfgTable::Shutdown() {
}

void IntfMirrorCfgTable::Init() {
     return;
}

const char *IntfMirrorCfgTable::Add(const IntfMirrorCreateReq &intf_mirror) {
    MirrorCfgKey key;
    //const IntfMirrorCfgSandesh &intf_mirror = cfg.get_intf_mirr();
    key.handle = intf_mirror.get_handle();
    if (key.handle.empty()) {
        return "Invalid Handle";
    }
    
    IntfMirrorCfgTree::iterator it;
    it = intf_mc_tree_.find(key);
    if (it != intf_mc_tree_.end()) {
        return "Update not supported";
    }

    IntfMirrorCfgEntry *entry = new IntfMirrorCfgEntry;
    entry->key = key;
    entry->data.intf_id = StringToUuid(intf_mirror.get_intf_uuid());
    entry->data.intf_name = intf_mirror.get_intf_name();
    entry->data.mirror_dest.handle = intf_mirror.get_handle();
    boost::system::error_code ec;
    entry->data.mirror_dest.dip = Ip4Address::from_string(intf_mirror.get_ip(), ec);
    if (ec.value() != 0) {
        delete entry;
        return "Invalid mirror destination address ";
    }
    if (intf_mirror.get_udp_port() == 0) {
        delete entry;
        return "Invald mirror destination port ";
    }
    entry->data.mirror_dest.dport = intf_mirror.get_udp_port();
    if (agent_cfg_->agent()->GetRouterId() == entry->data.mirror_dest.dip) {
        entry->data.mirror_dest.sip = Ip4Address(METADATA_IP_ADDR);
    } else {
        entry->data.mirror_dest.sip = agent_cfg_->agent()->GetRouterId();
    }
    entry->data.mirror_dest.sport = agent_cfg_->agent()->GetMirrorPort();
    entry->data.mirror_dest.time_period = intf_mirror.get_time_period();
    entry->data.mirror_dest.mirror_vrf = intf_mirror.get_mirror_vrf();

    MirrorTable::AddMirrorEntry(entry->key.handle,
                                entry->data.mirror_dest.mirror_vrf,
                                entry->data.mirror_dest.sip.to_v4(),
                                entry->data.mirror_dest.sport,
                                entry->data.mirror_dest.dip.to_v4(),
                                entry->data.mirror_dest.dport);
    intf_mc_tree_.insert(std::pair<MirrorCfgKey, IntfMirrorCfgEntry *>(key, entry));

    VmInterfaceKey *intf_key = new VmInterfaceKey(AgentKey::ADD_DEL_CHANGE,
                                                  entry->data.intf_id,
                                                  entry->data.intf_name);
    Interface *intf;
    intf = static_cast<Interface *>(agent_cfg_->agent()->GetInterfaceTable()->FindActiveEntry(intf_key));
    if (intf) {
        DBRequest req;
        req.oper = DBRequest::DB_ENTRY_ADD_CHANGE;
        req.key.reset(intf_key);
        VmInterfaceMirrorData *intf_data =
            new VmInterfaceMirrorData(true, entry->key.handle);
        req.data.reset(intf_data);
        agent_cfg_->agent()->GetInterfaceTable()->Enqueue(&req);
    } else {
        delete intf_key;
    }

    return NULL;
}

void IntfMirrorCfgTable::Delete(MirrorCfgKey &key) {
    IntfMirrorCfgTree::iterator it;
    it = intf_mc_tree_.find(key);
    if (it == intf_mc_tree_.end()) {
        return;
    }
    IntfMirrorCfgEntry *entry = it->second;    
    MirrorTable::DelMirrorEntry(entry->key.handle);

    VmInterfaceKey *intf_key = new VmInterfaceKey(AgentKey::ADD_DEL_CHANGE,
                                                  entry->data.intf_id,
                                                  entry->data.intf_name);
    Interface *intf;
    intf = static_cast<Interface *>(agent_cfg_->agent()->GetInterfaceTable()->FindActiveEntry(intf_key));
    if (intf) {
        DBRequest req;
        req.oper = DBRequest::DB_ENTRY_ADD_CHANGE;
        req.key.reset(intf_key);
        VmInterfaceMirrorData *intf_data =
            new VmInterfaceMirrorData(false, std::string());
        req.data.reset(intf_data);
        agent_cfg_->agent()->GetInterfaceTable()->Enqueue(&req);
    } else {
        delete intf_key;
    }

    delete entry;
    intf_mc_tree_.erase(it);
}

void IntfMirrorCreateReq::HandleRequest() const {
    const char *str = Agent::GetInstance()->GetIntfMirrorCfgTable()->Add(*this);
    MirrorCfgResp *resp = new MirrorCfgResp();
    resp->set_context(context());
    if (str == NULL) {
        str = "Success";
    } 
    resp->set_resp(str);
    resp->Response();
    return;
}

void IntfMirrorDeleteReq::HandleRequest() const {
    MirrorCfgKey key;
    key.handle = get_handle();
    Agent::GetInstance()->GetIntfMirrorCfgTable()->Delete(key);
    MirrorCfgResp *resp = new MirrorCfgResp();
    resp->set_context(context());
    resp->set_resp("Success");
    resp->Response();
    return;
}

void IntfMirrorCfgTable::SetIntfMirrorCfgSandeshData(std::string &handle, 
                                            IntfMirrorCfgDisplayResp &resp) {
    IntfMirrorCfgTree::iterator it;
    std::vector<IntfMirrorCfgSandesh> mc_l;
    for (it = intf_mc_tree_.begin(); it != intf_mc_tree_.end(); ++it) {
        IntfMirrorCfgEntry *mc_entry = it->second;
        if (!handle.empty() && (handle != mc_entry->key.handle)) {
            continue;
        }
        IntfMirrorCfgSandesh mc_s;
        mc_s.set_handle(mc_entry->key.handle);
        mc_s.set_intf_uuid(UuidToString(mc_entry->data.intf_id));
        mc_s.set_intf_name(mc_entry->data.intf_name);
        mc_s.set_ip(mc_entry->data.mirror_dest.dip.to_string());
        mc_s.set_udp_port(mc_entry->data.mirror_dest.dport);
        mc_s.set_time_period(mc_entry->data.mirror_dest.time_period);
        mc_s.set_mirror_vrf(mc_entry->data.mirror_dest.mirror_vrf);
        mc_l.push_back(mc_s);
    }
    resp.set_imcfg_l(mc_l);
}

void IntfMirrorCfgDisplayReq::HandleRequest() const {
    std::string handle = get_handle();
    IntfMirrorCfgDisplayResp *resp = new IntfMirrorCfgDisplayResp();
    Agent::GetInstance()->GetIntfMirrorCfgTable()->SetIntfMirrorCfgSandeshData(handle, *resp);
    resp->set_context(context());
    resp->Response();
    return;
}

<|MERGE_RESOLUTION|>--- conflicted
+++ resolved
@@ -3,13 +3,6 @@
  */
 
 #include <net/address.h>
-<<<<<<< HEAD
-#pragma GCC diagnostic push
-#pragma GCC diagnostic ignored "-Wunused-result"
-#include <boost/uuid/random_generator.hpp>
-#pragma GCC diagnostic pop
-=======
-
 #if defined(__GNUC__)
 #include "base/compiler.h"
 #if __GNUC_PREREQ(4, 5)
@@ -21,7 +14,6 @@
 #if defined(__GNUC__) && __GNUC_PREREQ(4, 6)
 #pragma GCC diagnostic pop
 #endif
->>>>>>> 7ee531c1
 
 #include <ifmap/ifmap_table.h>
 #include <ifmap/ifmap_link.h>
