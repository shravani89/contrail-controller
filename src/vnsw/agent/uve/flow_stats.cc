/*
 * Copyright (c) 2013 Juniper Networks, Inc. All rights reserved.
 */

#include <net/if.h>
#include <linux/netlink.h>
#include <linux/rtnetlink.h>
#include <linux/genetlink.h>
#include <linux/if_tun.h>

#include <boost/uuid/uuid_io.hpp>

#include <db/db.h>
#include <base/util.h>
#include <cmn/agent_cmn.h>

#include <oper/interface_common.h>
#include <oper/mirror_table.h>

#include <ksync/ksync_index.h>
#include <ksync/ksync_entry.h>
#include <ksync/ksync_object.h>
#include <ksync/ksync_sock.h>

#include "vr_genetlink.h"
#include "vr_interface.h"
#include "vr_types.h"
#include "nl_util.h"

#include <ksync/flowtable_ksync.h>

#include <uve/stats_collector.h>
#include <uve/uve_init.h>
#include <uve/uve_client.h>
#include <uve/flow_stats.h>
#include <uve/inter_vn_stats.h>
#include <algorithm>
<<<<<<< HEAD
#include <pkt/pkt_flow.h>
#include <ksync/ksync_init.h>
=======
#include <pkt/flow_proto.h>
>>>>>>> 9ef553df

/* For ingress flows, change the SIP as Nat-IP instead of Native IP */
void FlowStatsCollector::SourceIpOverride(FlowEntry *flow, FlowDataIpv4 &s_flow) {
    FlowEntry *rev_flow = flow->data.reverse_flow.get();
    if (flow->nat && s_flow.get_direction_ing() && rev_flow) {
        FlowKey *nat_key = &rev_flow->key;
        if (flow->key.src.ipv4 != nat_key->dst.ipv4) {
            s_flow.set_sourceip(nat_key->dst.ipv4);
        }
    }
}

void FlowStatsCollector::FlowExport(FlowEntry *flow, uint64_t diff_bytes, uint64_t diff_pkts) {
    FlowDataIpv4   s_flow;
    SandeshLevel::type level = SandeshLevel::SYS_DEBUG;

    s_flow.set_flowuuid(to_string(flow->flow_uuid));
    s_flow.set_bytes(flow->data.bytes);
    s_flow.set_packets(flow->data.packets);
    s_flow.set_diff_bytes(diff_bytes);
    s_flow.set_diff_packets(diff_pkts);

    s_flow.set_sourceip(flow->key.src.ipv4);
    s_flow.set_destip(flow->key.dst.ipv4);
    s_flow.set_protocol(flow->key.protocol);
    s_flow.set_sport(flow->key.src_port);
    s_flow.set_dport(flow->key.dst_port);
    s_flow.set_sourcevn(flow->data.source_vn);
    s_flow.set_destvn(flow->data.dest_vn);

    if (flow->intf_in != Interface::kInvalidIndex) {
        Interface *intf = InterfaceTable::GetInstance()->FindInterface(flow->intf_in);
        if (intf && intf->type() == Interface::VM_INTERFACE) {
            VmInterface *vm_port = static_cast<VmInterface *>(intf);
            const VmEntry *vm = vm_port->vm();
            if (vm) {
                s_flow.set_vm(vm->GetCfgName());
            }
        }
    }
    FlowEntry *rev_flow = flow->data.reverse_flow.get();
    if (rev_flow) {
        s_flow.set_reverse_uuid(to_string(rev_flow->flow_uuid));
    }

    // Flow setup and teardown messages are sent with higher priority
    if (!flow->exported) {
        s_flow.set_setup_time(flow->setup_time);
        flow->exported = true;
        level = SandeshLevel::SYS_ERR;
    }
    if (flow->teardown_time) {
        s_flow.set_teardown_time(flow->teardown_time);
        level = SandeshLevel::SYS_ERR;
    }

    if (flow->local_flow) {
        /* For local flows we need to send two flow log messages.
         * 1. With direction as ingress
         * 2. With direction as egress
         * For local flows we have already sent flow log above with
         * direction as ingress. We are sending flow log below with
         * direction as egress.
         */
        s_flow.set_direction_ing(1);
        SourceIpOverride(flow, s_flow);
        FLOW_DATA_IPV4_OBJECT_LOG("", level, s_flow);
        s_flow.set_direction_ing(0);
        //Export local flow of egress direction with a different UUID even when
        //the flow is same. Required for analytics module to query flows
        //irrespective of direction.
        s_flow.set_flowuuid(to_string(flow->egress_uuid));
        FLOW_DATA_IPV4_OBJECT_LOG("", level, s_flow);
    } else {
        if (flow->data.ingress) {
            s_flow.set_direction_ing(1);
            SourceIpOverride(flow, s_flow);
        } else {
            s_flow.set_direction_ing(0);
        }
        FLOW_DATA_IPV4_OBJECT_LOG("", level, s_flow);
    }

}

bool FlowStatsCollector::ShouldBeAged(FlowEntry *entry,
                                      const vr_flow_entry *k_flow,
                                      uint64_t curr_time) {
    if (k_flow != NULL) {
        uint64_t k_flow_bytes, bytes;

        k_flow_bytes = GetFlowStats(k_flow->fe_stats.flow_bytes_oflow, 
                                    k_flow->fe_stats.flow_bytes);
        bytes = 0x0000ffffffffffffULL & entry->data.bytes; 
        /* Don't account for agent overflow bits while comparing change in 
         * stats */
        if (bytes < k_flow_bytes) {
            return false;
        }
    }

    uint64_t diff_time = curr_time - entry->last_modified_time;
    if (diff_time < GetFlowAgeTime()) {
        return false;
    }
    return true;
}

uint64_t FlowStatsCollector::GetFlowStats(const uint16_t &oflow_data, 
                                          const uint32_t &data) {
    uint64_t flow_stats = (uint64_t) oflow_data << (sizeof(uint32_t) * 8);
    flow_stats |= data;
    return flow_stats;
}

uint64_t FlowStatsCollector::GetUpdatedFlowBytes(const FlowEntry *fe, 
                                                 uint64_t k_flow_bytes) {
    uint64_t oflow_bytes = 0xffff000000000000ULL & fe->data.bytes;
    uint64_t old_bytes = 0x0000ffffffffffffULL & fe->data.bytes;
    if (old_bytes > k_flow_bytes) {
        oflow_bytes += 0x0001000000000000ULL;
    }
    return (oflow_bytes |= k_flow_bytes);
}

uint64_t FlowStatsCollector::GetUpdatedFlowPackets(const FlowEntry *fe, 
                                                   uint64_t k_flow_pkts) {
    uint64_t oflow_pkts = 0xffffff0000000000ULL & fe->data.packets;
    uint64_t old_pkts = 0x000000ffffffffffULL & fe->data.packets;
    if (old_pkts > k_flow_pkts) {
        oflow_pkts += 0x0000010000000000ULL;
    }
    return (oflow_pkts |= k_flow_pkts);
}

bool FlowStatsCollector::Run() {
    FlowTable::FlowEntryMap::iterator it;
    FlowEntry *entry = NULL, *reverse_flow;
    uint32_t count = 0;
    bool key_updation_reqd = true, deleted;
    uint64_t diff_bytes, diff_pkts;
    FlowTable *flow_obj = Agent::GetInstance()->pkt()->flow_table();
  
    run_counter_++;
    if (!flow_obj->Size()) {
        return true;
    }
    uint64_t curr_time = UTCTimestampUsec();
    it = flow_obj->flow_entry_map_.upper_bound(flow_iteration_key_);
    if (it == flow_obj->flow_entry_map_.end()) {
        it = flow_obj->flow_entry_map_.begin();
    }
    FlowTableKSyncObject *ksync_obj = 
        Agent::GetInstance()->ksync()->flowtable_ksync_obj();

    while (it != flow_obj->flow_entry_map_.end()) {
        entry = it->second;
        it++;
        assert(entry);
        deleted = false;

        flow_iteration_key_ = entry->key;
        const vr_flow_entry *k_flow = ksync_obj->GetKernelFlowEntry
            (entry->flow_handle, false);
        reverse_flow = entry->data.reverse_flow.get();
        // Can the flow be aged?
        if (ShouldBeAged(entry, k_flow, curr_time)) {
            // If reverse_flow is present, wait till both are aged
            if (reverse_flow) {
                const vr_flow_entry *k_flow_rev;
                k_flow_rev = ksync_obj->GetKernelFlowEntry
                    (reverse_flow->flow_handle, false);
                if (ShouldBeAged(reverse_flow, k_flow_rev, curr_time)) {
                    deleted = true;
                }
            } else {
                deleted = true;
            }
        }

        if (deleted == true) {
            if (it != flow_obj->flow_entry_map_.end()) {
                if (it->second == reverse_flow) {
                    it++;
                }
            }
            Agent::GetInstance()->pkt()->flow_table()->DeleteRevFlow
                (entry->key, reverse_flow != NULL? true : false);
            entry = NULL;
            if (reverse_flow) {
                count++;
                if (count == flow_count_per_pass_) {
                    break;
                }
            }
        }

        if (deleted == false && k_flow) {
            uint64_t k_bytes, bytes;
            k_bytes = GetFlowStats(k_flow->fe_stats.flow_bytes_oflow, 
                                   k_flow->fe_stats.flow_bytes);
            bytes = 0x0000ffffffffffffULL & entry->data.bytes;
            /* Don't account for agent overflow bits while comparing change in 
             * stats */
            if (bytes != k_bytes) {
                uint64_t packets, k_packets;
                
                k_packets = GetFlowStats(k_flow->fe_stats.flow_packets_oflow, 
                                         k_flow->fe_stats.flow_packets);
                bytes = GetUpdatedFlowBytes(entry, k_bytes);
                packets = GetUpdatedFlowPackets(entry, k_packets);
                diff_bytes = bytes - entry->data.bytes;
                diff_pkts = packets - entry->data.packets;
                //Update Inter-VN stats
                AgentUve::GetInstance()->GetInterVnStatsCollector()->UpdateVnStats(entry, 
                                                                    diff_bytes, diff_pkts);
                entry->data.bytes = bytes;
                entry->data.packets = packets;
                entry->last_modified_time = curr_time;
                FlowExport(entry, diff_bytes, diff_pkts);
            }
        }

        if ((!deleted) && entry->ShortFlow()) {
            if (it != flow_obj->flow_entry_map_.end()) {
                if (it->second == reverse_flow) {
                    it++;
                }
            }
            Agent::GetInstance()->pkt()->flow_table()->DeleteRevFlow(entry->key, true);
            entry = NULL;
            if (reverse_flow) {
                count++;
                if (count == flow_count_per_pass_) {
                    break;
                }
            }
        }

        count++;
        if (count == flow_count_per_pass_) {
            break;
        }
    }
    
    if (count == flow_count_per_pass_) {
        if (it != flow_obj->flow_entry_map_.end()) {
            key_updation_reqd = false;
        }
    }

    /* Reset the iteration key if we are done with all the elements */
    if (key_updation_reqd) {
        flow_iteration_key_.Reset();
    }
    /* Update the flow_timer_interval and flow_count_per_pass_ based on 
     * total flows that we have
     */
    uint32_t total_flows = flow_obj->Size();
    uint32_t flow_timer_interval;

    uint32_t age_time_millisec = GetFlowAgeTime() / 1000;

    if (total_flows > 0) {
        flow_timer_interval = std::min((age_time_millisec * flow_multiplier_)/total_flows, 1000U);
    } else {
        flow_timer_interval = flow_default_interval_;
    }

    if (age_time_millisec > 0) {
        flow_count_per_pass_ = std::max((flow_timer_interval * total_flows)/age_time_millisec, 100U);
    } else {
        flow_count_per_pass_ = 100U;
    }
    SetExpiryTime(flow_timer_interval);
    return true;
}<|MERGE_RESOLUTION|>--- conflicted
+++ resolved
@@ -35,12 +35,8 @@
 #include <uve/flow_stats.h>
 #include <uve/inter_vn_stats.h>
 #include <algorithm>
-<<<<<<< HEAD
-#include <pkt/pkt_flow.h>
+#include <pkt/flow_proto.h>
 #include <ksync/ksync_init.h>
-=======
-#include <pkt/flow_proto.h>
->>>>>>> 9ef553df
 
 /* For ingress flows, change the SIP as Nat-IP instead of Native IP */
 void FlowStatsCollector::SourceIpOverride(FlowEntry *flow, FlowDataIpv4 &s_flow) {
