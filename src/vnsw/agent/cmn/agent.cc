--- conflicted
+++ resolved
@@ -293,26 +293,9 @@
     local_peer_.reset(new Peer(this, Peer::LOCAL_PEER, LOCAL_PEER_NAME));
     local_vm_peer_.reset(new Peer(this, Peer::LOCAL_VM_PEER, LOCAL_VM_PEER_NAME));
     linklocal_peer_.reset(new Peer(this, Peer::LINKLOCAL_PEER, LINKLOCAL_PEER_NAME));
-<<<<<<< HEAD
     ecmp_peer_.reset(new Peer(this, Peer::ECMP_PEER, ECMP_PEER_NAME));
 
     ksync_.get()->Init();
-=======
-
-    if (!test_mode_) {
-        ksync_.get()->NetlinkInit();
-        ksync_.get()->VRouterInterfaceSnapshot();
-        ksync_.get()->InitFlowMem();
-        ksync_.get()->ResetVRouter();
-        if (init_->create_vhost()) {
-            ksync_.get()->CreateVhostIntf();
-        }
-        ksync_.get()->Init();
-    } else {
-        ksync_.get()->InitTest();
-        ksync_.get()->NetlinkInitTest(ksync_sync_mode_);
-    }
->>>>>>> ccdc259e
 
     if (pkt_.get()) {
         pkt_.get()->Init(init_->ksync_enable());
