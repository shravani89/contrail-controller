--- conflicted
+++ resolved
@@ -738,22 +738,14 @@
         inp.get()->cnum = conn+1; 
 
         wp->Start(boost::bind(&QEOpServerImpl::QEPipeCb, this, wp, _1), inp);
-<<<<<<< HEAD
-        QE_LOG_NOQID(DEBUG, "Starting Pipeline for " << qid << " , " << conn+1 << " conn");
-=======
         QE_LOG_NOQID(DEBUG, "Starting Pipeline for " << qid << " , " << conn+1 << 
             " conn, " << tinfo.size() << " tasks");
->>>>>>> 6097a68d
         
         // Update query status
         RedisAsyncConnection * rac = conns_[inp.get()->cnum].get();
         string rkey = "REPLY:" + qid;
         char stat[40];
-<<<<<<< HEAD
-        sprintf(stat,"{\"progress\":5}");
-=======
         sprintf(stat,"{\"progress\":15}");
->>>>>>> 6097a68d
         RedisAsyncArgCommand(rac, NULL, 
             list_of(string("RPUSH"))(rkey)(stat));
 
